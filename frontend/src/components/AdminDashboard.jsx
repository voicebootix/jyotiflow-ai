import { useEffect, useState } from 'react';
import { Link } from 'react-router-dom';
import { ArrowLeft, RefreshCw, Download } from 'lucide-react';
import Overview from './admin/Overview';
import Products from './admin/Products';
import RevenueAnalytics from './admin/RevenueAnalytics';
import Settings from './admin/Settings';
import UserManagement from './admin/UserManagement';
import Donations from './admin/Donations';
import ServiceTypes from './admin/ServiceTypes';
import spiritualAPI from '../lib/api';
import SocialContentManagement from './admin/SocialContentManagement';
import Notifications from './admin/Notifications';
import CreditPackages from './admin/CreditPackages';
import AdminPricingDashboard from './AdminPricingDashboard';
import SocialMediaMarketing from './admin/SocialMediaMarketing';
import FollowUpManagement from './admin/FollowUpManagement';
<<<<<<< HEAD
import SystemMonitoring from './admin/SystemMonitoring';
=======
import DatabaseHealthMonitor from './DatabaseHealthMonitor';
>>>>>>> 15eb5e8a

const AdminDashboard = () => {
  const [activeTab, setActiveTab] = useState('overview');
  const [adminStats, setAdminStats] = useState({});
  const [loading, setLoading] = useState(true);
  const [creditPackages, setCreditPackages] = useState([]);

  useEffect(() => {
    const fetchAdminData = async () => {
      try {
        setLoading(true);
        
        // Fetch admin statistics
        const stats = await spiritualAPI.request('/api/admin/analytics/overview');
        if (stats) setAdminStats(stats);
        
        // Fetch credit packages for price management
        const packages = await spiritualAPI.request('/api/admin/products/credit-packages');
        if (packages) setCreditPackages(Array.isArray(packages) ? packages : []);
        
      } catch (error) {
        console.error('Admin data fetch error:', error);
      } finally {
        setLoading(false);
      }
    };
    fetchAdminData();
  }, []);

  const handlePriceChange = async (packageId, newPrice) => {
    try {
      const result = await spiritualAPI.request(`/api/admin/products/credit-packages/${packageId}`, {
        method: 'PUT',
        body: JSON.stringify({ price_usd: newPrice })
      });
      
      if (result && result.success) {
        // Immediately update local state to reflect price change
        setCreditPackages(prevPackages => 
          prevPackages.map(pkg => 
            pkg.id === packageId 
              ? { ...pkg, price_usd: newPrice }
              : pkg
          )
        );
        
        // Show success message
        alert(`✅ விலை வெற்றிகரமாக மாற்றப்பட்டது!\n\nபுதிய விலை: $${newPrice}`);
        
        // Track price change for analytics
        await spiritualAPI.trackSpiritualEngagement('admin_price_change', {
          package_id: packageId,
          old_price: creditPackages.find(p => p.id === packageId)?.price_usd,
          new_price: newPrice
        });
      } else {
        alert('விலை மாற்றம் தோல்வி. தயவுசெய்து மீண்டும் முயற்சிக்கவும்.');
      }
    } catch (error) {
      console.error('Price change error:', error);
      alert('விலை மாற்றம் தோல்வி - தயவுசெய்து மீண்டும் முயற்சிக்கவும்.');
    }
  };

  if (loading) {
    return <div>Loading divine administration...</div>;
  }

  // Tab labels and keys - Cleaned up structure
  const tabs = [
    { key: 'overview', label: 'Overview' },
    { key: 'socialMarketing', label: '📱 Social Media Marketing' },
    { key: 'products', label: 'Products' },
    { key: 'revenue', label: 'Revenue' },
    { key: 'content', label: 'Content' },
    { key: 'settings', label: 'Settings' },
    { key: 'users', label: 'Users' },
    { key: 'donations', label: 'Donations' },
    { key: 'serviceTypes', label: 'Service Types' },
    { key: 'pricing', label: 'Smart Pricing' },
    { key: 'notifications', label: 'Notifications' },
    { key: 'creditPackages', label: 'Credit Packages' },
    { key: 'followup', label: 'Follow-ups' },
<<<<<<< HEAD
    { key: 'monitoring', label: '🔍 System Monitor' },
=======
    { key: 'databaseHealth', label: '🏥 Database Health' },
>>>>>>> 15eb5e8a
  ];

  return (
    <div className="pt-16 min-h-screen bg-gray-50">
      <div className="bg-gradient-to-r from-purple-800 to-indigo-800 py-8">
        <div className="max-w-7xl mx-auto px-4">
          <div className="flex items-center justify-between">
            <div className="flex items-center space-x-4">
              <Link to="/" className="inline-flex items-center text-white hover:text-gray-200 transition-colors">
                <ArrowLeft size={20} className="mr-2" />
                Back to Site
              </Link>
              <div className="text-4xl">👑</div>
              <div>
                <h1 className="text-3xl font-bold text-white">Admin Dashboard</h1>
                <p className="text-purple-200">Divine Platform Management</p>
              </div>
            </div>
            <div className="flex items-center space-x-4">
              <button className="bg-white bg-opacity-20 text-white px-4 py-2 rounded-lg hover:bg-opacity-30 transition-all duration-300 flex items-center space-x-2">
                <RefreshCw size={16} />
                <span>Refresh</span>
              </button>
              <button className="bg-yellow-400 text-black px-4 py-2 rounded-lg hover:bg-yellow-500 transition-colors flex items-center space-x-2">
                <Download size={16} />
                <span>Export</span>
              </button>
            </div>
          </div>
        </div>
      </div>
      {/* Tab Navigation */}
      <div className="max-w-7xl mx-auto px-4 pt-6">
        <div className="flex space-x-2 border-b border-gray-200 mb-8 overflow-x-auto">
          {tabs.map(tab => (
            <button
              key={tab.key}
              onClick={() => setActiveTab(tab.key)}
              className={`px-4 py-2 font-medium rounded-t-lg focus:outline-none transition-colors duration-200 whitespace-nowrap ${activeTab === tab.key ? 'bg-white text-purple-800 border-x border-t border-gray-200 -mb-px' : 'text-gray-600 hover:text-purple-700'}`}
            >
              {tab.label}
            </button>
          ))}
        </div>
      </div>
      <div className="max-w-7xl mx-auto px-4 py-8">
        {activeTab === 'overview' && (
          <div className="space-y-8">
            {/* Quick Stats */}
            <div className="grid md:grid-cols-4 gap-6">
              <div className="sacred-card p-6 text-center">
                <div className="text-3xl mb-2">👥</div>
                <div className="text-2xl font-bold text-gray-800">{adminStats.total_users || 0}</div>
                <div className="text-gray-600">Total Users</div>
              </div>
              <div className="sacred-card p-6 text-center">
                <div className="text-3xl mb-2">💰</div>
                <div className="text-2xl font-bold text-gray-800">${adminStats.total_revenue || 0}</div>
                <div className="text-gray-600">Total Revenue</div>
              </div>
              <div className="sacred-card p-6 text-center">
                <div className="text-3xl mb-2">🕉️</div>
                <div className="text-2xl font-bold text-gray-800">{adminStats.total_sessions || 0}</div>
                <div className="text-gray-600">Total Sessions</div>
              </div>
              <div className="sacred-card p-6 text-center">
                <div className="text-3xl mb-2">💝</div>
                <div className="text-2xl font-bold text-gray-800">${adminStats.total_donations || 0}</div>
                <div className="text-gray-600">Total Donations</div>
              </div>
            </div>

            {/* Credit Package Management */}
            <div className="sacred-card p-8">
              <h2 className="text-2xl font-bold text-gray-800 mb-6">
                💰 கிரெடிட் பேக்கேஜ் விலை மேலாண்மை
              </h2>
              <div className="grid md:grid-cols-2 lg:grid-cols-3 gap-6">
                {creditPackages.map((pkg) => (
                  <div key={pkg.id} className="border rounded-lg p-4 bg-gray-50">
                    <div className="flex justify-between items-center mb-3">
                      <h3 className="font-semibold text-gray-800">{pkg.name}</h3>
                      <span className="text-sm text-gray-500">ID: {pkg.id}</span>
                    </div>
                    <div className="space-y-2">
                      <div className="flex justify-between">
                        <span className="text-gray-600">கிரெடிட்கள்:</span>
                        <span className="font-semibold">{pkg.credits}</span>
                      </div>
                      <div className="flex justify-between">
                        <span className="text-gray-600">போனஸ்:</span>
                        <span className="font-semibold text-green-600">{pkg.bonus_credits || 0}</span>
                      </div>
                      <div className="flex justify-between">
                        <span className="text-gray-600">தற்போதைய விலை:</span>
                        <span className="font-semibold text-blue-600">${pkg.price_usd}</span>
                      </div>
                      <div className="mt-3">
                        <input
                          type="number"
                          step="0.01"
                          min="0"
                          placeholder="புதிய விலை"
                          className="w-full px-3 py-2 border rounded-md text-sm"
                          onKeyPress={(e) => {
                            if (e.key === 'Enter') {
                              const newPrice = parseFloat(e.target.value);
                              if (newPrice >= 0) {
                                handlePriceChange(pkg.id, newPrice);
                                e.target.value = '';
                              }
                            }
                          }}
                        />
                        <button
                          onClick={() => {
                            const input = document.querySelector(`input[placeholder="புதிய விலை"]`);
                            const newPrice = parseFloat(input.value);
                            if (newPrice >= 0) {
                              handlePriceChange(pkg.id, newPrice);
                              input.value = '';
                            }
                          }}
                          className="w-full mt-2 bg-blue-500 hover:bg-blue-600 text-white px-3 py-2 rounded-md text-sm transition-colors"
                        >
                          விலை மாற்று
                        </button>
                      </div>
                    </div>
                  </div>
                ))}
              </div>
            </div>
          </div>
        )}
        {activeTab === 'products' && <Products />}
        {activeTab === 'revenue' && <RevenueAnalytics />}
        {activeTab === 'content' && <SocialContentManagement />}
        {activeTab === 'settings' && <Settings />}
        {activeTab === 'users' && <UserManagement />}
        {activeTab === 'donations' && <Donations />}
        {activeTab === 'serviceTypes' && <ServiceTypes />}
        {activeTab === 'pricing' && <AdminPricingDashboard />}
        {activeTab === 'notifications' && <Notifications />}
        {activeTab === 'creditPackages' && <CreditPackages />}
        {activeTab === 'socialMarketing' && <SocialMediaMarketing />}
        {activeTab === 'followup' && <FollowUpManagement />}
<<<<<<< HEAD
        {activeTab === 'monitoring' && <SystemMonitoring />}
=======
        {activeTab === 'databaseHealth' && <DatabaseHealthMonitor />}
>>>>>>> 15eb5e8a
      </div>
    </div>
  );
};

export default AdminDashboard;
<|MERGE_RESOLUTION|>--- conflicted
+++ resolved
@@ -15,11 +15,8 @@
 import AdminPricingDashboard from './AdminPricingDashboard';
 import SocialMediaMarketing from './admin/SocialMediaMarketing';
 import FollowUpManagement from './admin/FollowUpManagement';
-<<<<<<< HEAD
 import SystemMonitoring from './admin/SystemMonitoring';
-=======
 import DatabaseHealthMonitor from './DatabaseHealthMonitor';
->>>>>>> 15eb5e8a
 
 const AdminDashboard = () => {
   const [activeTab, setActiveTab] = useState('overview');
@@ -103,11 +100,8 @@
     { key: 'notifications', label: 'Notifications' },
     { key: 'creditPackages', label: 'Credit Packages' },
     { key: 'followup', label: 'Follow-ups' },
-<<<<<<< HEAD
     { key: 'monitoring', label: '🔍 System Monitor' },
-=======
     { key: 'databaseHealth', label: '🏥 Database Health' },
->>>>>>> 15eb5e8a
   ];
 
   return (
@@ -255,11 +249,8 @@
         {activeTab === 'creditPackages' && <CreditPackages />}
         {activeTab === 'socialMarketing' && <SocialMediaMarketing />}
         {activeTab === 'followup' && <FollowUpManagement />}
-<<<<<<< HEAD
         {activeTab === 'monitoring' && <SystemMonitoring />}
-=======
         {activeTab === 'databaseHealth' && <DatabaseHealthMonitor />}
->>>>>>> 15eb5e8a
       </div>
     </div>
   );
