/**
 * Admin Pricing Dashboard Component (Integrated)
 * Comprehensive reading dynamic pricing management - integrated into existing admin dashboard
 */

import React, { useState, useEffect } from 'react';
import { 
  DollarSign, TrendingUp, AlertTriangle, CheckCircle, 
  Clock, Target, BarChart3, Settings, Zap, Users,
  Heart, Video, Mic, MessageCircle, Gift, Calendar
} from 'lucide-react';
import { getProkeralaEndpoints } from '../config/prokeralaEndpoints';

const AdminPricingDashboard = () => {
  const [pricingData, setPricingData] = useState(null);
  const [recommendations, setRecommendations] = useState([]);
  const [satsangEvents, setSatsangEvents] = useState([]);
  const [loading, setLoading] = useState(true);
  const [activeTab, setActiveTab] = useState('recommendations');
  const [apiStatus, setApiStatus] = useState({});
<<<<<<< HEAD
  const [welcomeCredits, setWelcomeCredits] = useState(20);
  const [updatingCredits, setUpdatingCredits] = useState(false);
=======
  const [prokeralaCosts, setProkeralaCosts] = useState({});
  const [prokeralaConfig, setProkeralaConfig] = useState(null);
  const [services, setServices] = useState(null);
  const [showEndpointModal, setShowEndpointModal] = useState(false);
  const [modalService, setModalService] = useState(null);
  const [modalEndpoints, setModalEndpoints] = useState([]);
  const [modalCacheEffectiveness, setModalCacheEffectiveness] = useState(70);
  const [toastMessage, setToastMessage] = useState('');
  const [toastType, setToastType] = useState(''); // 'success' or 'error'
>>>>>>> b7e5b747

  useEffect(() => {
    fetchPricingDashboard();
    fetchSatsangEvents();
    fetchWelcomeCredits();
  }, []);

  const fetchPricingDashboard = async () => {
    try {
      setLoading(true);
      
      // Fetch smart pricing recommendations
      const response = await fetch('/api/spiritual/enhanced/pricing/smart-recommendations');
      const data = await response.json();
      
      if (data.recommendations) {
        setRecommendations(data.recommendations);
        setApiStatus(data.api_status || {});
        setPricingData({
          total_services: data.total_services,
          dynamic_services: data.dynamic_services,
          high_priority: data.high_priority
        });
      }
    } catch (error) {
      console.error('Error fetching pricing dashboard:', error);
    } finally {
      setLoading(false);
    }
  };

  const fetchSatsangEvents = async () => {
    try {
      const response = await fetch('/api/spiritual/enhanced/satsang/events');
      const data = await response.json();
      setSatsangEvents(data.events || []);
    } catch (error) {
      console.error('Error fetching Satsang events:', error);
    }
  };

  const fetchWelcomeCredits = async () => {
    try {
      const response = await fetch('/api/admin/pricing/welcome-credits');
      const data = await response.json();
      if (data.success) {
        setWelcomeCredits(data.welcome_credits);
      }
    } catch (error) {
      console.error('Error fetching welcome credits:', error);
    }
  };

  const updateWelcomeCredits = async () => {
    setUpdatingCredits(true);
    try {
      const response = await fetch('/api/admin/pricing/welcome-credits', {
        method: 'PUT',
        headers: { 'Content-Type': 'application/json' },
        body: JSON.stringify({ welcome_credits: welcomeCredits })
      });
      
      if (response.ok) {
        alert('Welcome credits updated successfully!');
      } else {
        alert('Failed to update welcome credits');
      }
    } catch (error) {
      console.error('Error updating welcome credits:', error);
      alert('Error updating welcome credits');
    } finally {
      setUpdatingCredits(false);
    }
  };

  const applyPricingRecommendation = async (recommendation, adminNotes = '') => {
    try {
      const response = await fetch('/api/spiritual/enhanced/pricing/apply', {
        method: 'POST',
        headers: { 'Content-Type': 'application/json' },
        body: JSON.stringify({
          service_name: recommendation.service_name,
          approved_price: recommendation.recommended_price,
          admin_notes: adminNotes
        })
      });
      
      if (response.ok) {
        showToast(`Price updated for ${recommendation.display_name}`, 'success');
        fetchPricingDashboard();
      }
    } catch (error) {
      console.error('Error applying pricing:', error);
    }
  };

  const createSatsangEvent = async (eventData) => {
    try {
      const response = await fetch('/api/spiritual/enhanced/satsang/create', {
        method: 'POST',
        headers: { 'Content-Type': 'application/json' },
        body: JSON.stringify(eventData)
      });
      
      if (response.ok) {
        showToast('Satsang event created successfully', 'success');
        fetchSatsangEvents();
      }
    } catch (error) {
      console.error('Error creating Satsang:', error);
    }
  };

  const loadProkeralaCosts = async (serviceId) => {
    try {
      const response = await fetch(`/api/admin/products/pricing/prokerala-cost/${serviceId}`);
      const data = await response.json();
      if (data.success) {
        setProkeralaCosts(prev => ({
          ...prev,
          [serviceId]: data.data
        }));
      }
    } catch (error) {
      console.error('Error loading Prokerala costs:', error);
    }
  };

  const loadProkeralaConfig = async () => {
    try {
      const response = await fetch('/api/admin/products/pricing/prokerala-config');
      const data = await response.json();
      if (data.success) {
        setProkeralaConfig(data.data);
      }
    } catch (error) {
      console.error('Error loading Prokerala config:', error);
    }
  };

  const updateProkeralaConfig = async (config) => {
    try {
      const response = await fetch('/api/admin/products/pricing/update-prokerala-config', {
        method: 'POST',
        headers: { 'Content-Type': 'application/json' },
        body: JSON.stringify(config)
      });
      
      if (response.ok) {
        showToast('Prokerala configuration updated successfully', 'success');
        loadProkeralaConfig();
      }
    } catch (error) {
      console.error('Error updating Prokerala config:', error);
    }
  };

  const loadServicesForConfiguration = async () => {
    try {
      const response = await fetch('/api/admin/products/service-types');
      const data = await response.json();
      if (response.ok) {
        setServices(data);
      }
    } catch (error) {
      console.error('Error loading services:', error);
    }
  };

  const configureServiceEndpoints = (serviceId) => {
    const service = services.find(s => s.id === serviceId);
    if (!service) return;

    setModalService(service);
    setModalEndpoints(service.prokerala_endpoints || []);
    setModalCacheEffectiveness(service.cache_effectiveness || 70);
    setShowEndpointModal(true);
  };

  const saveEndpointConfiguration = async () => {
    if (!modalService) return;

    try {
      const response = await fetch(`/api/admin/products/service-types/${modalService.id}`, {
        method: 'PUT',
        headers: { 'Content-Type': 'application/json' },
        body: JSON.stringify({
          ...modalService,
          prokerala_endpoints: modalEndpoints,
          estimated_api_calls: modalEndpoints.length,
          cache_effectiveness: modalCacheEffectiveness
        })
      });

      if (response.ok) {
        showToast('Service configuration updated successfully', 'success');
        loadServicesForConfiguration();
        setShowEndpointModal(false);
      }
    } catch (error) {
      console.error('Error updating service:', error);
    }
  };

  const handleEndpointToggle = (endpoint) => {
    setModalEndpoints(prev => 
      prev.includes(endpoint) 
        ? prev.filter(e => e !== endpoint)
        : [...prev, endpoint]
    );
  };

  const showToast = (message, type = 'success') => {
    setToastMessage(message);
    setToastType(type);
    setTimeout(() => {
      setToastMessage('');
      setToastType('');
    }, 3000);
  };

  const getUrgencyColor = (urgency) => {
    switch (urgency) {
      case 'high': return 'text-red-600 bg-red-100';
      case 'medium': return 'text-yellow-600 bg-yellow-100';
      case 'low': return 'text-green-600 bg-green-100';
      default: return 'text-gray-600 bg-gray-100';
    }
  };

  const getApiStatusColor = (status) => {
    return status ? 'text-green-600' : 'text-red-600';
  };

  if (loading) {
    return (
      <div className="flex items-center justify-center h-64">
        <div className="animate-spin rounded-full h-12 w-12 border-b-2 border-purple-600"></div>
      </div>
    );
  }

  return (
    <div className="space-y-6">
      {/* Header */}
      <div className="flex justify-between items-center">
        <div>
          <h2 className="text-2xl font-bold text-gray-900">Universal Pricing Dashboard</h2>
          <p className="text-gray-600">Smart pricing for all services with real API cost calculations</p>
        </div>
        <button
          onClick={fetchPricingDashboard}
          className="bg-purple-600 text-white px-4 py-2 rounded-lg hover:bg-purple-700 transition-colors flex items-center space-x-2"
        >
          <Zap size={16} />
          <span>Refresh Data</span>
        </button>
      </div>

      {/* API Status Cards */}
      <div className="grid grid-cols-1 md:grid-cols-4 gap-4 mb-6">
        <div className="bg-white p-4 rounded-lg shadow border">
          <div className="flex items-center justify-between">
            <div>
              <p className="text-sm font-medium text-gray-600">ElevenLabs API</p>
              <p className={`text-lg font-semibold ${getApiStatusColor(apiStatus.elevenlabs)}`}>
                {apiStatus.elevenlabs ? 'Connected' : 'Not Connected'}
              </p>
            </div>
            <Mic className={getApiStatusColor(apiStatus.elevenlabs)} size={20} />
          </div>
        </div>
        
        <div className="bg-white p-4 rounded-lg shadow border">
          <div className="flex items-center justify-between">
            <div>
              <p className="text-sm font-medium text-gray-600">D-ID Video API</p>
              <p className={`text-lg font-semibold ${getApiStatusColor(apiStatus.d_id)}`}>
                {apiStatus.d_id ? 'Connected' : 'Not Connected'}
              </p>
            </div>
            <Video className={getApiStatusColor(apiStatus.d_id)} size={20} />
          </div>
        </div>
        
        <div className="bg-white p-4 rounded-lg shadow border">
          <div className="flex items-center justify-between">
            <div>
              <p className="text-sm font-medium text-gray-600">Agora Interactive</p>
              <p className={`text-lg font-semibold ${getApiStatusColor(apiStatus.agora)}`}>
                {apiStatus.agora ? 'Connected' : 'Not Connected'}
              </p>
            </div>
            <Users className={getApiStatusColor(apiStatus.agora)} size={20} />
          </div>
        </div>
        
        <div className="bg-white p-4 rounded-lg shadow border">
          <div className="flex items-center justify-between">
            <div>
              <p className="text-sm font-medium text-gray-600">OpenAI API</p>
              <p className={`text-lg font-semibold ${getApiStatusColor(apiStatus.openai)}`}>
                {apiStatus.openai ? 'Connected' : 'Not Connected'}
              </p>
            </div>
            <Zap className={getApiStatusColor(apiStatus.openai)} size={20} />
          </div>
        </div>
      </div>

      {/* Welcome Credits Configuration */}
      <div className="bg-white p-6 rounded-lg shadow border mb-6">
        <div className="flex items-center justify-between mb-4">
          <div>
            <h3 className="text-lg font-semibold text-gray-900">Welcome Credits Configuration</h3>
            <p className="text-sm text-gray-600">Set the number of credits given to new users upon registration</p>
          </div>
          <Gift className="text-purple-600" size={24} />
        </div>
        
        <div className="flex items-center space-x-4">
          <div className="flex-1">
            <label className="block text-sm font-medium text-gray-700 mb-2">
              Welcome Credits for New Users
            </label>
            <input
              type="number"
              min="0"
              max="1000"
              value={welcomeCredits}
              onChange={(e) => setWelcomeCredits(parseInt(e.target.value) || 0)}
              className="w-full px-3 py-2 border border-gray-300 rounded-md focus:outline-none focus:ring-2 focus:ring-purple-500"
              placeholder="Enter number of credits"
            />
          </div>
          <button
            onClick={updateWelcomeCredits}
            disabled={updatingCredits}
            className="bg-purple-600 text-white px-6 py-2 rounded-lg hover:bg-purple-700 transition-colors disabled:opacity-50 flex items-center space-x-2"
          >
            {updatingCredits ? (
              <>
                <div className="animate-spin rounded-full h-4 w-4 border-b-2 border-white"></div>
                <span>Updating...</span>
              </>
            ) : (
              <>
                <CheckCircle size={16} />
                <span>Update</span>
              </>
            )}
          </button>
        </div>
        
        <div className="mt-3 text-sm text-gray-500">
          <p>💡 Tip: This affects all new user registrations. Consider your business strategy when setting this value.</p>
        </div>
      </div>

      {/* Statistics Cards */}
      {pricingData && (
        <div className="grid grid-cols-1 md:grid-cols-3 gap-4 mb-6">
          <div className="bg-white p-6 rounded-lg shadow border">
            <div className="flex items-center justify-between">
              <div>
                <p className="text-sm font-medium text-gray-600">Total Services</p>
                <p className="text-2xl font-bold text-gray-900">{pricingData.total_services}</p>
              </div>
              <Target className="text-blue-600" size={24} />
            </div>
          </div>
          
          <div className="bg-white p-6 rounded-lg shadow border">
            <div className="flex items-center justify-between">
              <div>
                <p className="text-sm font-medium text-gray-600">Dynamic Pricing Enabled</p>
                <p className="text-2xl font-bold text-purple-600">{pricingData.dynamic_services}</p>
              </div>
              <TrendingUp className="text-purple-600" size={24} />
            </div>
          </div>
          
          <div className="bg-white p-6 rounded-lg shadow border">
            <div className="flex items-center justify-between">
              <div>
                <p className="text-sm font-medium text-gray-600">High Priority Changes</p>
                <p className="text-2xl font-bold text-red-600">{pricingData.high_priority}</p>
              </div>
              <AlertTriangle className="text-red-600" size={24} />
            </div>
          </div>
        </div>
      )}

      {/* Tab Navigation */}
      <div className="border-b border-gray-200">
        <nav className="-mb-px flex space-x-8">
          <button
            onClick={() => setActiveTab('recommendations')}
            className={`py-2 px-1 border-b-2 font-medium text-sm ${
              activeTab === 'recommendations'
                ? 'border-purple-500 text-purple-600'
                : 'border-transparent text-gray-500 hover:text-gray-700 hover:border-gray-300'
            }`}
          >
            <TrendingUp className="inline mr-2" size={16} />
            Pricing Recommendations
          </button>
          <button
            onClick={() => setActiveTab('satsang')}
            className={`py-2 px-1 border-b-2 font-medium text-sm ${
              activeTab === 'satsang'
                ? 'border-purple-500 text-purple-600'
                : 'border-transparent text-gray-500 hover:text-gray-700 hover:border-gray-300'
            }`}
          >
            <Heart className="inline mr-2" size={16} />
            Satsang Management
          </button>
          <button
            onClick={() => setActiveTab('analytics')}
            className={`py-2 px-1 border-b-2 font-medium text-sm ${
              activeTab === 'analytics'
                ? 'border-purple-500 text-purple-600'
                : 'border-transparent text-gray-500 hover:text-gray-700 hover:border-gray-300'
            }`}
          >
            <BarChart3 className="inline mr-2" size={16} />
            Cost Analytics
          </button>
          <button
            onClick={() => setActiveTab('prokerala')}
            className={`py-2 px-1 border-b-2 font-medium text-sm ${
              activeTab === 'prokerala'
                ? 'border-purple-500 text-purple-600'
                : 'border-transparent text-gray-500 hover:text-gray-700 hover:border-gray-300'
            }`}
          >
            <DollarSign className="inline mr-2" size={16} />
            Prokerala Costs
          </button>
        </nav>
      </div>

      {/* Tab Content */}
      {activeTab === 'recommendations' && (
        <div className="space-y-4">
          <h3 className="text-lg font-semibold text-gray-900">Smart Pricing Recommendations</h3>
          {recommendations.length === 0 ? (
            <div className="text-center py-8 text-gray-500">
              No pricing recommendations available
            </div>
          ) : (
            <div className="space-y-4">
              {recommendations?.map((rec, index) => (
                <div key={index} className="bg-white p-6 rounded-lg shadow border">
                  <div className="flex justify-between items-start">
                    <div className="flex-1">
                      <div className="flex items-center space-x-3 mb-2">
                        <h4 className="text-lg font-semibold text-gray-900">{rec.display_name}</h4>
                        <span className={`px-2 py-1 rounded-full text-xs font-medium ${getUrgencyColor(rec.urgency)}`}>
                          {rec.urgency.toUpperCase()}
                        </span>
                        <span className="text-sm text-gray-500">
                          Confidence: {(rec.confidence * 100).toFixed(0)}%
                        </span>
                      </div>
                      
                      <div className="grid grid-cols-2 md:grid-cols-4 gap-4 mb-4">
                        <div>
                          <p className="text-sm text-gray-600">Current Price</p>
                          <p className="text-xl font-bold text-gray-900">{rec.current_price} credits</p>
                        </div>
                        <div>
                          <p className="text-sm text-gray-600">Recommended Price</p>
                          <p className="text-xl font-bold text-purple-600">{rec.recommended_price} credits</p>
                        </div>
                        <div>
                          <p className="text-sm text-gray-600">Price Change</p>
                          <p className={`text-xl font-bold ${rec.price_difference >= 0 ? 'text-green-600' : 'text-red-600'}`}>
                            {rec.price_difference > 0 ? '+' : ''}{rec.price_difference.toFixed(1)} credits
                          </p>
                        </div>
                        <div>
                          <p className="text-sm text-gray-600">API Costs</p>
                          <p className="text-sm text-gray-900">
                            {rec.cost_breakdown?.total_api_cost?.toFixed(1) || 'N/A'} credits
                          </p>
                        </div>
                      </div>
                      
                      <p className="text-sm text-gray-600 mb-4">{rec.rationale}</p>
                      
                      {rec.cost_breakdown && (
                        <div className="bg-gray-50 p-3 rounded-lg mb-4">
                          <p className="text-sm font-medium text-gray-700 mb-2">Cost Breakdown:</p>
                          <div className="grid grid-cols-2 md:grid-cols-4 gap-2 text-xs">
                            {Object.entries(rec.cost_breakdown)
                              .filter(([key]) => key.includes('_cost') || key.includes('_api'))
                              .map(([key, value]) => (
                                <div key={key}>
                                  <span className="text-gray-600 capitalize">
                                    {key.replace(/_/g, ' ').replace('cost', '').replace('api', '')}:
                                  </span>
                                  <span className="font-medium ml-1">{value?.toFixed(1) || 0}</span>
                                </div>
                              ))}
                          </div>
                        </div>
                      )}
                    </div>
                    
                    <div className="ml-4">
                      <button
                        onClick={() => {
                          const notes = prompt(`Admin notes for ${rec.display_name} pricing change:`);
                          if (notes !== null) {
                            applyPricingRecommendation(rec, notes);
                          }
                        }}
                        className="bg-purple-600 text-white px-4 py-2 rounded-lg hover:bg-purple-700 transition-colors flex items-center space-x-2"
                      >
                        <CheckCircle size={16} />
                        <span>Apply</span>
                      </button>
                    </div>
                  </div>
                </div>
              ))}
            </div>
          )}
        </div>
      )}

      {activeTab === 'satsang' && (
        <div className="space-y-6">
          <div className="flex justify-between items-center">
            <h3 className="text-lg font-semibold text-gray-900">Satsang Event Management</h3>
            <button
              onClick={() => {
                const title = prompt('Satsang Event Title:');
                const duration = prompt('Duration (minutes):', '90');
                const theme = prompt('Theme/Topic:');
                if (title && duration && theme) {
                  createSatsangEvent({
                    title,
                    duration_minutes: parseInt(duration),
                    theme,
                    event_type: 'community',
                    has_donations: true,
                    interactive_level: 'basic'
                  });
                }
              }}
              className="bg-purple-600 text-white px-4 py-2 rounded-lg hover:bg-purple-700 transition-colors flex items-center space-x-2"
            >
              <Calendar size={16} />
              <span>Create Satsang</span>
            </button>
          </div>

          {/* Satsang Events */}
          <div className="grid grid-cols-1 md:grid-cols-2 gap-6">
            {satsangEvents?.map((event, index) => (
              <div key={index} className="bg-white p-6 rounded-lg shadow border">
                <div className="flex justify-between items-start mb-4">
                  <div>
                    <h4 className="text-lg font-semibold text-gray-900">{event.title}</h4>
                    <p className="text-sm text-gray-600">{event.theme}</p>
                  </div>
                  <span className={`px-2 py-1 rounded-full text-xs font-medium ${
                    event.status === 'scheduled' ? 'bg-blue-100 text-blue-800' :
                    event.status === 'live' ? 'bg-green-100 text-green-800' :
                    'bg-gray-100 text-gray-800'
                  }`}>
                    {event.status.toUpperCase()}
                  </span>
                </div>
                
                <div className="grid grid-cols-2 gap-4 mb-4">
                  <div>
                    <p className="text-sm text-gray-600">Duration</p>
                    <p className="font-medium">{event.duration_minutes} minutes</p>
                  </div>
                  <div>
                    <p className="text-sm text-gray-600">Base Credits</p>
                    <p className="font-medium">{event.base_credits} credits</p>
                  </div>
                  <div>
                    <p className="text-sm text-gray-600">Participants</p>
                    <p className="font-medium">{event.current_participants}/{event.max_participants}</p>
                  </div>
                  <div>
                    <p className="text-sm text-gray-600">Type</p>
                    <p className="font-medium capitalize">{event.event_type}</p>
                  </div>
                </div>
                
                <div className="flex items-center space-x-4 mb-4">
                  {event.voice_enabled && (
                    <span className="flex items-center text-sm text-green-600">
                      <Mic size={14} className="mr-1" />
                      Voice
                    </span>
                  )}
                  {event.video_enabled && (
                    <span className="flex items-center text-sm text-blue-600">
                      <Video size={14} className="mr-1" />
                      Video
                    </span>
                  )}
                  {event.has_donations && (
                    <span className="flex items-center text-sm text-purple-600">
                      <Gift size={14} className="mr-1" />
                      Donations
                    </span>
                  )}
                  {event.interactive_level === 'premium' && (
                    <span className="flex items-center text-sm text-orange-600">
                      <MessageCircle size={14} className="mr-1" />
                      Interactive
                    </span>
                  )}
                </div>
                
                <div className="flex justify-between items-center">
                  <p className="text-sm text-gray-500">
                    {new Date(event.scheduled_at).toLocaleDateString()} at{' '}
                    {new Date(event.scheduled_at).toLocaleTimeString()}
                  </p>
                  <div className="space-x-2">
                    <button className="text-purple-600 hover:text-purple-700 text-sm">
                      Edit
                    </button>
                    <button className="text-green-600 hover:text-green-700 text-sm">
                      View Donations
                    </button>
                  </div>
                </div>
              </div>
            ))}
          </div>
        </div>
      )}

      {activeTab === 'analytics' && (
        <div className="space-y-6">
          <h3 className="text-lg font-semibold text-gray-900">API Cost Analytics</h3>
          
          <div className="grid grid-cols-1 md:grid-cols-2 gap-6">
            {/* API Usage Chart Placeholder */}
            <div className="bg-white p-6 rounded-lg shadow border">
              <h4 className="text-md font-semibold text-gray-900 mb-4">Daily API Costs</h4>
              <div className="h-64 flex items-center justify-center bg-gray-50 rounded-lg">
                <p className="text-gray-500">Cost analytics chart will be implemented</p>
              </div>
            </div>
            
            {/* Service Performance */}
            <div className="bg-white p-6 rounded-lg shadow border">
              <h4 className="text-md font-semibold text-gray-900 mb-4">Service Performance</h4>
              <div className="space-y-3">
                {recommendations?.slice(0, 5).map((rec, index) => (
                  <div key={index} className="flex justify-between items-center">
                    <span className="text-sm text-gray-700">{rec.display_name}</span>
                    <span className="text-sm font-medium text-purple-600">
                      {rec.recommended_price} credits
                    </span>
                  </div>
                ))}
              </div>
            </div>
          </div>
        </div>
      )}

      {activeTab === 'prokerala' && (
        <div className="space-y-6">
          <h3 className="text-lg font-semibold text-gray-900">📊 Prokerala API Cost Analysis</h3>
          
          {/* Configuration Panel */}
          <div className="bg-white p-6 rounded-lg shadow border">
            <h4 className="text-md font-semibold text-gray-900 mb-4">Cost Configuration</h4>
            
            <div className="grid grid-cols-1 md:grid-cols-3 gap-4">
              <div>
                <label className="block text-sm font-medium text-gray-700 mb-2">
                  Max Cost per API Call ($)
                </label>
                <input
                  type="number"
                  step="0.001"
                  defaultValue={prokeralaConfig?.max_cost_per_call || 0.036}
                  className="w-full px-3 py-2 border border-gray-300 rounded-md focus:outline-none focus:ring-2 focus:ring-purple-500"
                  onBlur={(e) => {
                    if (prokeralaConfig) {
                      updateProkeralaConfig({
                        ...prokeralaConfig,
                        max_cost_per_call: parseFloat(e.target.value)
                      });
                    }
                  }}
                />
              </div>
              
              <div>
                <label className="block text-sm font-medium text-gray-700 mb-2">
                  Margin Percentage (%)
                </label>
                <input
                  type="number"
                  defaultValue={prokeralaConfig?.margin_percentage || 500}
                  className="w-full px-3 py-2 border border-gray-300 rounded-md focus:outline-none focus:ring-2 focus:ring-purple-500"
                  onBlur={(e) => {
                    if (prokeralaConfig) {
                      updateProkeralaConfig({
                        ...prokeralaConfig,
                        margin_percentage: parseFloat(e.target.value)
                      });
                    }
                  }}
                />
              </div>
              
              <div>
                <label className="block text-sm font-medium text-gray-700 mb-2">
                  Cache Discounts
                </label>
                <select
                  defaultValue={prokeralaConfig?.cache_discount_enabled ? 'enabled' : 'disabled'}
                  className="w-full px-3 py-2 border border-gray-300 rounded-md focus:outline-none focus:ring-2 focus:ring-purple-500"
                  onChange={(e) => {
                    if (prokeralaConfig) {
                      updateProkeralaConfig({
                        ...prokeralaConfig,
                        cache_discount_enabled: e.target.value === 'enabled'
                      });
                    }
                  }}
                >
                  <option value="enabled">Enabled</option>
                  <option value="disabled">Disabled</option>
                </select>
              </div>
            </div>
            
            <button
              onClick={loadProkeralaConfig}
              className="mt-4 bg-purple-600 text-white px-4 py-2 rounded-md hover:bg-purple-700 transition-colors"
            >
              Load Current Config
            </button>
          </div>
          
          {/* Service Cost Analysis */}
          <div className="bg-white p-6 rounded-lg shadow border">
            <h4 className="text-md font-semibold text-gray-900 mb-4">Service Cost Analysis</h4>
            
                         <div className="space-y-4">
               {/* Service Configuration */}
               <div className="mb-6">
                 <button
                   onClick={loadServicesForConfiguration}
                   className="bg-indigo-600 text-white px-4 py-2 rounded-md hover:bg-indigo-700 transition-colors"
                 >
                   Load Services for Configuration
                 </button>
               </div>
               
               {services?.map(service => (
                 <div key={service.id} className="border-l-4 border-purple-500 pl-4">
                   <div className="flex justify-between items-start">
                     <div>
                       <h5 className="font-semibold text-gray-900">{service.display_name || service.name}</h5>
                       <p className="text-sm text-gray-600">{service.description}</p>
                       
                       {/* Endpoint Configuration */}
                       <div className="mt-2">
                         <label className="block text-xs font-medium text-gray-700 mb-1">
                           Prokerala Endpoints:
                         </label>
                         <div className="flex flex-wrap gap-1 mb-2">
                           {(service.prokerala_endpoints || []).map((endpoint, idx) => (
                             <span key={idx} className="bg-blue-100 text-blue-800 px-2 py-1 rounded text-xs">
                               {endpoint}
                             </span>
                           ))}
                           {(!service.prokerala_endpoints || service.prokerala_endpoints.length === 0) && (
                             <span className="text-gray-500 text-xs">No endpoints configured</span>
                           )}
                         </div>
                         
                         <div className="grid grid-cols-3 gap-2">
                           <div>
                             <label className="block text-xs text-gray-600">API Calls:</label>
                             <span className="text-sm font-medium">{service.estimated_api_calls || 1}</span>
                           </div>
                           <div>
                             <label className="block text-xs text-gray-600">Cache Rate:</label>
                             <span className="text-sm font-medium">{service.cache_effectiveness || 70}%</span>
                           </div>
                           <div>
                             <label className="block text-xs text-gray-600">Credits:</label>
                             <span className="text-sm font-medium">{service.credits_required}</span>
                           </div>
                         </div>
                       </div>
                       
                       <div className="mt-2 space-x-2">
                         <button 
                           onClick={() => loadProkeralaCosts(service.id)}
                           className="text-sm text-purple-600 hover:underline"
                         >
                           Calculate API Costs
                         </button>
                         <button 
                           onClick={() => configureServiceEndpoints(service.id)}
                           className="text-sm text-indigo-600 hover:underline"
                         >
                           Configure Endpoints
                         </button>
                       </div>
                                           </div>
                     
                     {prokeralaCosts[service.id] && (
                       <div className="text-right">
                         <p className="text-lg font-bold text-purple-600">
                           {prokeralaCosts[service.id].pricing.suggested_credits} credits
                                                 </p>
                         <p className="text-sm text-gray-600">
                           {prokeralaCosts[service.id].pricing.user_message}
                         </p>
                       </div>
                     )}
                   </div>
                   
                   {prokeralaCosts[service.id] && (
                     <div className="mt-4 p-4 bg-gray-50 rounded">
                       <h6 className="font-semibold mb-2">Cost Breakdown</h6>
                       
                       <div className="space-y-2 text-sm">
                         <div className="flex justify-between">
                           <span>Base API Cost:</span>
                           <span>${prokeralaCosts[service.id].cost_breakdown.prokerala_base_cost.toFixed(3)}</span>
                         </div>
                         
                         {prokeralaCosts[service.id].cost_breakdown.cache_discount_rate > 0 && (
                           <div className="flex justify-between text-green-600">
                             <span>Cache Discount ({prokeralaCosts[service.id].cost_breakdown.cache_discount_rate.toFixed(0)}%):</span>
                             <span>-${(prokeralaCosts[service.id].cost_breakdown.prokerala_base_cost - prokeralaCosts[service.id].cost_breakdown.prokerala_effective_cost).toFixed(3)}</span>
                           </div>
                         )}
                         
                         <div className="flex justify-between font-semibold">
                           <span>Effective API Cost:</span>
                           <span>${prokeralaCosts[service.id].cost_breakdown.prokerala_effective_cost.toFixed(3)}</span>
                         </div>
                         
                         <div className="border-t pt-2 mt-2">
                           {Object.entries(prokeralaCosts[service.id].cost_breakdown.other_costs).map(([key, value]) => (
                             <div key={key} className="flex justify-between">
                               <span>{key.replace(/_/g, ' ')}:</span>
                               <span>${value.toFixed(3)}</span>
                             </div>
                           ))}
                         </div>
                         
                         <div className="border-t pt-2 mt-2">
                           <div className="flex justify-between font-bold text-lg">
                             <span>Suggested Credits:</span>
                             <span className="text-purple-600">{prokeralaCosts[service.id].pricing.suggested_credits}</span>
                           </div>
                           {prokeralaCosts[service.id].pricing.savings_from_cache > 0 && (
                             <div className="flex justify-between text-green-600">
                               <span>Cache Savings:</span>
                               <span>{prokeralaCosts[service.id].pricing.savings_from_cache.toFixed(1)} credits</span>
                             </div>
                           )}
                         </div>
                       </div>
                       
                       {prokeralaCosts[service.id].suggestions.length > 0 && (
                         <div className="mt-4">
                           <h6 className="font-semibold mb-2">💡 Value Suggestions</h6>
                           {prokeralaCosts[service.id].suggestions.map((sugg, idx) => (
                            <div key={idx} className="text-sm bg-blue-50 p-2 rounded mb-2">
                              <p>{sugg.suggestion}</p>
                              <p className="text-gray-600">Cost impact: {sugg.cost_impact}</p>
                            </div>
                          ))}
                        </div>
                      )}
                    </div>
                  )}
                </div>
              ))}
            </div>
          </div>
        </div>
      )}

      {/* Toast Notification */}
      {toastMessage && (
        <div className={`fixed top-4 right-4 p-4 rounded-lg shadow-lg z-50 ${
          toastType === 'success' ? 'bg-green-500 text-white' : 'bg-red-500 text-white'
        }`}>
          <div className="flex items-center justify-between">
            <span>{toastMessage}</span>
            <button
              onClick={() => setToastMessage('')}
              className="ml-4 text-white hover:text-gray-200"
            >
              ×
            </button>
          </div>
        </div>
      )}

      {/* Endpoint Configuration Modal */}
      {showEndpointModal && (
        <div className="fixed inset-0 bg-black bg-opacity-50 flex items-center justify-center z-50">
          <div className="bg-white rounded-lg p-6 w-full max-w-md mx-4">
            <h3 className="text-lg font-semibold mb-4">
              Configure Endpoints for {modalService?.name}
            </h3>
            
            <div className="space-y-4">
              <div>
                <label className="block text-sm font-medium mb-2">
                  Select Endpoints:
                </label>
                <div className="max-h-40 overflow-y-auto border rounded-md p-2">
                  {getProkeralaEndpoints().map(endpoint => (
                    <label key={endpoint} className="flex items-center space-x-2 p-1">
                      <input
                        type="checkbox"
                        checked={modalEndpoints.includes(endpoint)}
                        onChange={() => handleEndpointToggle(endpoint)}
                        className="rounded"
                      />
                      <span className="text-sm">{endpoint}</span>
                    </label>
                  ))}
                </div>
              </div>

              <div>
                <label className="block text-sm font-medium mb-2">
                  Cache Effectiveness (%):
                </label>
                <input
                  type="number"
                  min="0"
                  max="100"
                  value={modalCacheEffectiveness}
                  onChange={(e) => setModalCacheEffectiveness(Number(e.target.value))}
                  className="w-full border rounded-md px-3 py-2"
                />
              </div>

              <div className="flex justify-end space-x-2 pt-4">
                <button
                  onClick={() => setShowEndpointModal(false)}
                  className="px-4 py-2 text-gray-600 border rounded-md hover:bg-gray-50"
                >
                  Cancel
                </button>
                <button
                  onClick={saveEndpointConfiguration}
                  className="px-4 py-2 bg-blue-600 text-white rounded-md hover:bg-blue-700"
                >
                  Save
                </button>
              </div>
            </div>
          </div>
        </div>
      )}
    </div>
  );
};

export default AdminPricingDashboard;<|MERGE_RESOLUTION|>--- conflicted
+++ resolved
@@ -18,10 +18,8 @@
   const [loading, setLoading] = useState(true);
   const [activeTab, setActiveTab] = useState('recommendations');
   const [apiStatus, setApiStatus] = useState({});
-<<<<<<< HEAD
   const [welcomeCredits, setWelcomeCredits] = useState(20);
   const [updatingCredits, setUpdatingCredits] = useState(false);
-=======
   const [prokeralaCosts, setProkeralaCosts] = useState({});
   const [prokeralaConfig, setProkeralaConfig] = useState(null);
   const [services, setServices] = useState(null);
@@ -31,7 +29,6 @@
   const [modalCacheEffectiveness, setModalCacheEffectiveness] = useState(70);
   const [toastMessage, setToastMessage] = useState('');
   const [toastType, setToastType] = useState(''); // 'success' or 'error'
->>>>>>> b7e5b747
 
   useEffect(() => {
     fetchPricingDashboard();
