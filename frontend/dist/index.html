<!doctype html>
<html lang="en">
  <head>
    <meta charset="UTF-8" />
    <link rel="icon" type="image/svg+xml" href="/vite.svg" />
    <meta name="viewport" content="width=device-width, initial-scale=1.0" />
    <title>🕉️ JyotiFlow.ai - Divine Digital Guidance with Swami Jyotirananthan</title>
    <meta name="description" content="Experience divine guidance through advanced AI avatar technology. Get personalized spiritual guidance, join live video sessions, and connect with our sacred community." />
    <meta name="keywords" content="spiritual guidance, AI avatar, Swami Jyotirananthan, meditation, astrology, divine wisdom, satsang, spiritual community" />
    
    <!-- Open Graph Meta Tags -->
    <meta property="og:title" content="JyotiFlow.ai - Divine Digital Guidance" />
    <meta property="og:description" content="Experience divine guidance through advanced AI avatar technology with Swami Jyotirananthan" />
    <meta property="og:type" content="website" />
    <meta property="og:url" content="https://jyotiflow.ai" />
    
    <!-- Twitter Card Meta Tags -->
    <meta name="twitter:card" content="summary_large_image" />
    <meta name="twitter:title" content="JyotiFlow.ai - Divine Digital Guidance" />
    <meta name="twitter:description" content="Experience divine guidance through advanced AI avatar technology" />
    
    <!-- Spiritual Fonts -->
    <link rel="preconnect" href="https://fonts.googleapis.com">
    <link rel="preconnect" href="https://fonts.gstatic.com" crossorigin>
    <link href="https://fonts.googleapis.com/css2?family=Crimson+Text:ital,wght@0,400;0,600;1,400&family=Poppins:wght@300;400;500;600;700&family=Noto+Sans+Tamil:wght@400;500;600&display=swap" rel="stylesheet">
    
    <!-- Spiritual Theme Colors -->
    <meta name="theme-color" content="#DAA520" />
    <meta name="msapplication-TileColor" content="#DAA520" />
<<<<<<< HEAD
    <script type="module" crossorigin src="/assets/index-bYHEbKVs.js"></script>
    <link rel="stylesheet" crossorigin href="/assets/index-B3dpVws-.css">
=======
    <script type="module" crossorigin src="/assets/index-DqrvHCVv.js"></script>
    <link rel="stylesheet" crossorigin href="/assets/index-Drtceahy.css">
>>>>>>> cfa10c51
  </head>
  <body>
    <div id="root"></div>
  </body>
</html>
<|MERGE_RESOLUTION|>--- conflicted
+++ resolved
@@ -27,13 +27,6 @@
     <!-- Spiritual Theme Colors -->
     <meta name="theme-color" content="#DAA520" />
     <meta name="msapplication-TileColor" content="#DAA520" />
-<<<<<<< HEAD
-    <script type="module" crossorigin src="/assets/index-bYHEbKVs.js"></script>
-    <link rel="stylesheet" crossorigin href="/assets/index-B3dpVws-.css">
-=======
-    <script type="module" crossorigin src="/assets/index-DqrvHCVv.js"></script>
-    <link rel="stylesheet" crossorigin href="/assets/index-Drtceahy.css">
->>>>>>> cfa10c51
   </head>
   <body>
     <div id="root"></div>
