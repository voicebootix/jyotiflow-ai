--- conflicted
+++ resolved
@@ -27,13 +27,8 @@
     <!-- Spiritual Theme Colors -->
     <meta name="theme-color" content="#DAA520" />
     <meta name="msapplication-TileColor" content="#DAA520" />
-<<<<<<< HEAD
-    <script type="module" crossorigin src="/assets/index-Dq-mInea.js"></script>
-    <link rel="stylesheet" crossorigin href="/assets/index-CwxNqqve.css">
-=======
-    <script type="module" crossorigin src="/assets/index-Dw9nkx0b.js"></script>
-    <link rel="stylesheet" crossorigin href="/assets/index-CLyByBSD.css">
->>>>>>> e24e6a92
+    <script type="module" crossorigin src="/assets/index-B0k7ph0J.js"></script>
+    <link rel="stylesheet" crossorigin href="/assets/index-Bu82Pu5G.css">
   </head>
   <body>
     <div id="root"></div>
