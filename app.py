--- conflicted
+++ resolved
@@ -3140,11 +3140,10 @@
 </body>
 </html>
 """
-<<<<<<< HEAD
-=======
+
+
 # print("✅ homepage() reached successfully")
-# return HTMLResponse(content=html_content, status_code=200)
->>>>>>> b5d7ec94
+# return HTMLResponse(content=html_content, status_
 @app.get("/test")
 async def test_route():
     return {"status": "working"} 
