--- conflicted
+++ resolved
@@ -1,28 +1,20 @@
-<<<<<<< HEAD
 from fastapi import APIRouter, Depends, HTTPException, Request, Body
+from db import get_db, get_db_pool  # get_db_pool() returns current pool state
 import uuid
 import logging
 import json
-from db import get_db
+from typing import Optional
 from utils.welcome_credits_utils import get_dynamic_welcome_credits, set_dynamic_welcome_credits, validate_welcome_credits
-
-logger = logging.getLogger(__name__)
-=======
-from fastapi import APIRouter, Body, Depends
-from db import get_db, get_db_pool  # get_db_pool() returns current pool state
-import uuid
-import logging
-from typing import Optional
 
 # Import the smart pricing service
 try:
     from services.prokerala_smart_service import get_prokerala_smart_service
 except ImportError:
     get_prokerala_smart_service = None
->>>>>>> b7e5b747
+
+logger = logging.getLogger(__name__)
 
 router = APIRouter(prefix="/api/admin/products", tags=["Admin Products"])
-logger = logging.getLogger(__name__)
 
 # --- ROOT PRODUCTS ENDPOINT ---
 @router.get("/")
