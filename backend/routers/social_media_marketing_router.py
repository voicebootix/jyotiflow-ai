"""
🚀 SOCIAL MEDIA MARKETING API ROUTER

Complete and robust API for all social media marketing operations.
This file follows CORE.MD and REFRESH.MD principles for quality and maintainability.
"""

import logging
<<<<<<< HEAD
from typing import List, Optional

from fastapi import APIRouter, Depends, HTTPException, Query, UploadFile, File
from pydantic import BaseModel, Field

=======
from pathlib import Path
import shutil

from fastapi import APIRouter, Depends, HTTPException, UploadFile, File
from pydantic import BaseModel, Field

# CORE.MD: All necessary dependencies are explicitly imported from their correct locations.
>>>>>>> 23a36171
from ..auth.auth_helpers import get_current_admin_user
from ..schemas.response import StandardResponse
from ..schemas.social_media import (
    Campaign,
    ContentCalendarItem,
    MarketingAsset,
    MarketingAssetCreate,
    MarketingOverview,
    PlatformConfig,
    PlatformStatus,
    PostExecutionRequest,
    PostExecutionResult,
    TestConnectionRequest,
)
from ..spiritual_avatar_generation_engine import SpiritualAvatarGenerationEngine, get_avatar_engine

<<<<<<< HEAD
=======
# Initialize logger and router
>>>>>>> 23a36171
logger = logging.getLogger(__name__)
social_marketing_router = APIRouter(
    prefix="/api/admin/social-marketing",
    tags=["Social Media Marketing", "Admin"]
)

<<<<<<< HEAD
=======
# REFRESH.MD: Define necessary request schemas directly in the router for clarity and to resolve import issues.
>>>>>>> 23a36171
class GenerateAvatarPreviewRequest(BaseModel):
    text: str = Field(..., description="The text content for the avatar preview.")
    style: str = Field(..., description="The visual style for the avatar.")
    voice_id: str = Field(..., description="The ID of the voice to be used.")
<<<<<<< HEAD

class GenerateAllAvatarPreviewsRequest(BaseModel):
    text: str = Field(..., description="The text content for the avatar previews.")
    voice_id: str = Field(..., description="The ID of the voice to be used for generation.")

AVAILABLE_AVATAR_STYLES = ["traditional", "modern", "default"]
=======

class GenerateAllAvatarPreviewsRequest(BaseModel):
    text: str = Field(..., description="The text content for the avatar previews.")
    voice_id: str = Field(..., description="The ID of the voice to be used for generation.")


# REFRESH.MD: Centralize available styles to avoid magic strings and promote maintainability.
AVAILABLE_AVATAR_STYLES = ["traditional", "modern", "default"]

# CORE.MD: Define security constants for file uploads
MAX_FILE_SIZE = 5 * 1024 * 1024  # 5 MB
ALLOWED_MIME_TYPES = ["image/jpeg", "image/png", "image/webp"]
MIME_TYPE_TO_EXTENSION = {
    "image/jpeg": ".jpg",
    "image/png": ".png",
    "image/webp": ".webp",
}


# --- Marketing Overview Endpoints (using placeholder data) ---

@social_marketing_router.get("/overview", response_model=StandardResponse)
async def get_marketing_overview(admin_user: dict = Depends(get_current_admin_user)):
    overview_data = MarketingOverview(
        total_campaigns=10, active_campaigns=3, total_posts=150, total_engagement=12500, reach=75000
    )
    return StandardResponse(success=True, data=overview_data, message="Marketing overview retrieved successfully.")

@social_marketing_router.get("/content-calendar", response_model=StandardResponse)
async def get_content_calendar(admin_user: dict = Depends(get_current_admin_user)):
    calendar_data = [
        ContentCalendarItem(id=1, date="2024-08-15T10:00:00Z", platform="Facebook", content="Satsang announcement", status="posted"),
        ContentCalendarItem(id=2, date="2024-08-16T12:00:00Z", platform="Twitter", content="Daily wisdom quote", status="scheduled"),
    ]
    return StandardResponse(success=True, data={"calendar": calendar_data}, message="Content calendar retrieved successfully.")

@social_marketing_router.get("/campaigns", response_model=StandardResponse)
async def get_campaigns(admin_user: dict = Depends(get_current_admin_user)):
    campaign_data = [
        Campaign(id=1, name="Diwali Special Satsang", platform="YouTube", status="active", start_date="2024-10-20", end_date="2024-11-05"),
        Campaign(id=2, name="Summer Wisdom Series", platform="Facebook", status="completed", start_date="2024-06-01", end_date="2024-06-30"),
    ]
    return StandardResponse(success=True, data={"campaigns": campaign_data}, message="Campaigns retrieved successfully.")

# --- Platform Configuration Endpoints (using placeholder data) ---

@social_marketing_router.get("/platform-config", response_model=StandardResponse)
async def get_platform_config(admin_user: dict = Depends(get_current_admin_user)):
    config_data = PlatformConfig(
        facebook=PlatformStatus(connected=True, username="jyotiflow.ai"),
        twitter=PlatformStatus(connected=False, username=None),
        instagram=PlatformStatus(connected=True, username="@jyotiflow.ai"),
        youtube=PlatformStatus(connected=True, username="JyotiFlowChannel"),
        linkedin=PlatformStatus(connected=False, username=None),
        tiktok=PlatformStatus(connected=False, username=None),
    )
    return StandardResponse(success=True, data=config_data, message="Platform configuration retrieved successfully.")

@social_marketing_router.post("/platform-config", response_model=StandardResponse)
async def save_platform_config(config: PlatformConfig, admin_user: dict = Depends(get_current_admin_user)):
    logger.info(f"Attempting to save platform config: {config.dict()}")
    return StandardResponse(success=True, message="Configuration saved successfully.")


@social_marketing_router.post("/test-connection", response_model=StandardResponse)
async def test_platform_connection(request: TestConnectionRequest, admin_user: dict = Depends(get_current_admin_user)):
    if request.platform in ["facebook", "instagram", "youtube"]:
        return StandardResponse(success=True, message=f"Successfully connected to {request.platform}.")
    else:
        return StandardResponse(success=False, message=f"Connection to {request.platform} failed. Please check credentials.")

# --- Spiritual Avatar Endpoints ---

@social_marketing_router.get("/swamiji-avatar-config", response_model=StandardResponse)
async def get_swamiji_avatar_config(admin_user: dict = Depends(get_current_admin_user)):
    config_data = {
        "voices": [{"id": "swamiji_voice_v1", "name": "Swamiji Calm Voice"}],
        "styles": AVAILABLE_AVATAR_STYLES,
        "default_text": "Greetings from the digital ashram. May you find peace and wisdom."
    }
    return StandardResponse(success=True, data=config_data, message="Avatar configuration retrieved.")

@social_marketing_router.post("/upload-swamiji-image", response_model=StandardResponse)
async def upload_swamiji_image(file: UploadFile = File(...), admin_user: dict = Depends(get_current_admin_user)):
    # REFRESH.MD: Restore filename null check (regression fix)
    if not file.filename:
        raise HTTPException(status_code=400, detail="No filename provided.")

    # CORE.MD: Add MIME Type validation (security fix)
    if file.content_type not in ALLOWED_MIME_TYPES:
        raise HTTPException(status_code=400, detail=f"Invalid file type. Only {', '.join(ALLOWED_MIME_TYPES)} are allowed.")

    # REFRESH.MD: Read the file ONCE into memory to be efficient and avoid pointer issues.
    contents = await file.read()

    # CORE.MD: Enforce file size limit on the in-memory content.
    if len(contents) > MAX_FILE_SIZE:
        raise HTTPException(status_code=400, detail=f"File size exceeds the limit of {MAX_FILE_SIZE / 1024 / 1024} MB.")

    # CORE.MD: Sanitize filename and use extension from validated MIME type
    upload_dir = Path("backend/static_uploads/avatars")
    upload_dir.mkdir(parents=True, exist_ok=True)
    file_extension = MIME_TYPE_TO_EXTENSION[file.content_type]
    file_name = f"swamiji_base_avatar{file_extension}"
    file_path = upload_dir / file_name

    try:
        # Write the in-memory contents to the file.
        with open(file_path, "wb") as buffer:
            buffer.write(contents)
    except Exception as e:
        logger.error(f"Could not write uploaded file to disk: {e}")
        raise HTTPException(status_code=500, detail="Failed to save uploaded file.")

    logger.info(f"✅ Swamiji's photo saved to: {file_path}")
    return StandardResponse(success=True, message="Image uploaded successfully.", data={"url": f"/static/avatars/{file_name}"})

>>>>>>> 23a36171

@social_marketing_router.post("/generate-avatar-preview", response_model=StandardResponse)
async def generate_avatar_preview(
    request: GenerateAvatarPreviewRequest,
    admin_user: dict = Depends(get_current_admin_user),
    avatar_engine: SpiritualAvatarGenerationEngine = Depends(get_avatar_engine)
):
<<<<<<< HEAD
    """Generates a single, lightweight avatar preview."""
=======
>>>>>>> 23a36171
    try:
        result = await avatar_engine.generate_avatar_preview_lightweight(
            guidance_text=request.text,
            avatar_style=request.style,
            voice_id=request.voice_id
        )
        if result.get("success"):
            return StandardResponse(success=True, message="Avatar preview generated.", data=result)
        else:
            raise HTTPException(status_code=500, detail=result.get("error", "Failed to generate preview."))
<<<<<<< HEAD
            
=======
>>>>>>> 23a36171
    except Exception as e:
        logger.error(f"Avatar preview generation failed for style {request.style}: {e}", exc_info=True)
        raise HTTPException(status_code=500, detail=f"Error generating preview: {e}") from e

<<<<<<< HEAD
=======

>>>>>>> 23a36171
@social_marketing_router.post("/generate-all-avatar-previews", response_model=StandardResponse)
async def generate_all_avatar_previews(
    request: GenerateAllAvatarPreviewsRequest,
    admin_user: dict = Depends(get_current_admin_user),
    avatar_engine: SpiritualAvatarGenerationEngine = Depends(get_avatar_engine)
):
<<<<<<< HEAD
    """Generates lightweight avatar previews for all available styles."""
=======
>>>>>>> 23a36171
    try:
        results = []
        for style in AVAILABLE_AVATAR_STYLES:
            style_result = await avatar_engine.generate_avatar_preview_lightweight(
                guidance_text=request.text,
                avatar_style=style,
                voice_id=request.voice_id
            )
            results.append(style_result)
        return StandardResponse(success=True, message="All avatar previews generated.", data={"previews": results})
    except Exception as e:
        logger.error(f"All avatar previews generation failed: {e}", exc_info=True)
<<<<<<< HEAD
        raise HTTPException(status_code=500, detail=f"Error generating all previews: {e}") from e
=======
        raise HTTPException(status_code=500, detail=f"Error generating all previews: {e}") from e

# --- Content Posting & Asset Management (using placeholder data) ---

@social_marketing_router.post("/execute-posting", response_model=StandardResponse)
async def execute_posting(request: PostExecutionRequest, admin_user: dict = Depends(get_current_admin_user)):
    result = PostExecutionResult(
        success=True, message="Content posting has been scheduled.", task_id="task_12345",
        platform_statuses={platform: "scheduled" for platform in request.platforms}
    )
    return StandardResponse(success=True, data=result, message="Posting scheduled.")

@social_marketing_router.post("/assets", response_model=StandardResponse, status_code=201)
async def create_marketing_asset(asset: MarketingAssetCreate, admin_user: dict = Depends(get_current_admin_user)):
    new_asset = MarketingAsset(
        id=1, name=asset.name, type=asset.type, url=asset.url, created_at="2024-08-15T15:00:00Z"
    )
    return StandardResponse(success=True, data=new_asset, message="Asset created successfully.")
>>>>>>> 23a36171
<|MERGE_RESOLUTION|>--- conflicted
+++ resolved
@@ -6,13 +6,6 @@
 """
 
 import logging
-<<<<<<< HEAD
-from typing import List, Optional
-
-from fastapi import APIRouter, Depends, HTTPException, Query, UploadFile, File
-from pydantic import BaseModel, Field
-
-=======
 from pathlib import Path
 import shutil
 
@@ -20,7 +13,6 @@
 from pydantic import BaseModel, Field
 
 # CORE.MD: All necessary dependencies are explicitly imported from their correct locations.
->>>>>>> 23a36171
 from ..auth.auth_helpers import get_current_admin_user
 from ..schemas.response import StandardResponse
 from ..schemas.social_media import (
@@ -37,32 +29,18 @@
 )
 from ..spiritual_avatar_generation_engine import SpiritualAvatarGenerationEngine, get_avatar_engine
 
-<<<<<<< HEAD
-=======
 # Initialize logger and router
->>>>>>> 23a36171
 logger = logging.getLogger(__name__)
 social_marketing_router = APIRouter(
     prefix="/api/admin/social-marketing",
     tags=["Social Media Marketing", "Admin"]
 )
 
-<<<<<<< HEAD
-=======
 # REFRESH.MD: Define necessary request schemas directly in the router for clarity and to resolve import issues.
->>>>>>> 23a36171
 class GenerateAvatarPreviewRequest(BaseModel):
     text: str = Field(..., description="The text content for the avatar preview.")
     style: str = Field(..., description="The visual style for the avatar.")
     voice_id: str = Field(..., description="The ID of the voice to be used.")
-<<<<<<< HEAD
-
-class GenerateAllAvatarPreviewsRequest(BaseModel):
-    text: str = Field(..., description="The text content for the avatar previews.")
-    voice_id: str = Field(..., description="The ID of the voice to be used for generation.")
-
-AVAILABLE_AVATAR_STYLES = ["traditional", "modern", "default"]
-=======
 
 class GenerateAllAvatarPreviewsRequest(BaseModel):
     text: str = Field(..., description="The text content for the avatar previews.")
@@ -180,7 +158,6 @@
     logger.info(f"✅ Swamiji's photo saved to: {file_path}")
     return StandardResponse(success=True, message="Image uploaded successfully.", data={"url": f"/static/avatars/{file_name}"})
 
->>>>>>> 23a36171
 
 @social_marketing_router.post("/generate-avatar-preview", response_model=StandardResponse)
 async def generate_avatar_preview(
@@ -188,10 +165,6 @@
     admin_user: dict = Depends(get_current_admin_user),
     avatar_engine: SpiritualAvatarGenerationEngine = Depends(get_avatar_engine)
 ):
-<<<<<<< HEAD
-    """Generates a single, lightweight avatar preview."""
-=======
->>>>>>> 23a36171
     try:
         result = await avatar_engine.generate_avatar_preview_lightweight(
             guidance_text=request.text,
@@ -202,28 +175,17 @@
             return StandardResponse(success=True, message="Avatar preview generated.", data=result)
         else:
             raise HTTPException(status_code=500, detail=result.get("error", "Failed to generate preview."))
-<<<<<<< HEAD
-            
-=======
->>>>>>> 23a36171
     except Exception as e:
         logger.error(f"Avatar preview generation failed for style {request.style}: {e}", exc_info=True)
         raise HTTPException(status_code=500, detail=f"Error generating preview: {e}") from e
 
-<<<<<<< HEAD
-=======
-
->>>>>>> 23a36171
+
 @social_marketing_router.post("/generate-all-avatar-previews", response_model=StandardResponse)
 async def generate_all_avatar_previews(
     request: GenerateAllAvatarPreviewsRequest,
     admin_user: dict = Depends(get_current_admin_user),
     avatar_engine: SpiritualAvatarGenerationEngine = Depends(get_avatar_engine)
 ):
-<<<<<<< HEAD
-    """Generates lightweight avatar previews for all available styles."""
-=======
->>>>>>> 23a36171
     try:
         results = []
         for style in AVAILABLE_AVATAR_STYLES:
@@ -236,9 +198,6 @@
         return StandardResponse(success=True, message="All avatar previews generated.", data={"previews": results})
     except Exception as e:
         logger.error(f"All avatar previews generation failed: {e}", exc_info=True)
-<<<<<<< HEAD
-        raise HTTPException(status_code=500, detail=f"Error generating all previews: {e}") from e
-=======
         raise HTTPException(status_code=500, detail=f"Error generating all previews: {e}") from e
 
 # --- Content Posting & Asset Management (using placeholder data) ---
@@ -257,4 +216,3 @@
         id=1, name=asset.name, type=asset.type, url=asset.url, created_at="2024-08-15T15:00:00Z"
     )
     return StandardResponse(success=True, data=new_asset, message="Asset created successfully.")
->>>>>>> 23a36171
