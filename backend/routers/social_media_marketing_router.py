--- conflicted
+++ resolved
@@ -1,11 +1,5 @@
 """
-<<<<<<< HEAD
-🚀 SOCIAL MEDIA MARKETING API ROUTER - SURGICAL FIX
-Complete API for automated social media marketing, content generation,
-campaign management, and customer acquisition analytics.
-=======
 🚀 SOCIAL MEDIA MARKETING API ROUTER
->>>>>>> 3b37cc65
 
 Complete and robust API for all social media marketing operations.
 This file follows CORE.MD and REFRESH.MD principles for quality and maintainability.
@@ -90,475 +84,5 @@
             results.append(style_result)
         return StandardResponse(success=True, message="All avatar previews generated.", data={"previews": results})
     except Exception as e:
-<<<<<<< HEAD
-        logger.error(f"KPI calculation failed: {e}")
-        return {
-            "total_reach": "127K",
-            "engagement_rate": "8.4%",
-            "conversion_rate": "3.2%",
-            "ad_roi": "420%"
-        }
-
-async def get_recent_marketing_activity() -> List[Dict]:
-    """Get recent marketing activity"""
-    return [
-        {
-            "action": "Posted daily wisdom video",
-            "platform": "YouTube",
-            "time": "2 hours ago",
-            "status": "success"
-        },
-        {
-            "action": "Launched Satsang promotion campaign",
-            "platform": "Facebook",
-            "time": "4 hours ago",
-            "status": "success"
-        },
-        {
-            "action": "Responded to 15 comments as Swamiji",
-            "platform": "Instagram",
-            "time": "6 hours ago",
-            "status": "success"
-        },
-        {
-            "action": "A/B tested spiritual quote format",
-            "platform": "TikTok",
-            "time": "8 hours ago",
-            "status": "pending"
-        }
-    ]
-
-async def get_platform_performance_summary() -> Dict:
-    """Get platform performance summary"""
-    return {
-        "youtube": {"followers": "12.5K", "growth": "5.2"},
-        "instagram": {"followers": "8.3K", "growth": "7.8"},
-        "facebook": {"followers": "15.2K", "growth": "3.4"},
-        "tiktok": {"followers": "25.1K", "growth": "12.5"}
-    }
-
-async def get_content_calendar_data(date: Any, platform: Optional[str]) -> List[Dict]:
-    """Get content calendar data"""
-    # Mock data - replace with actual database query
-    return [
-        {
-            "id": 1,
-            "platform": "youtube",
-            "title": "✨ Daily Wisdom from Swamiji",
-            "content_type": "daily_wisdom",
-            "scheduled_time": "07:00",
-            "status": "scheduled",
-            "engagement_prediction": "8.5%"
-        },
-        {
-            "id": 2,
-            "platform": "instagram",
-            "title": "🙏 Tamil Spiritual Quote",
-            "content_type": "spiritual_quote",
-            "scheduled_time": "12:00",
-            "status": "posted",
-            "actual_engagement": "12.3%"
-        },
-        {
-            "id": 3,
-            "platform": "facebook",
-            "title": "🕉️ Join Our Sacred Satsang",
-            "content_type": "satsang_promo",
-            "scheduled_time": "18:00",
-            "status": "scheduled",
-            "engagement_prediction": "6.8%"
-        }
-    ]
-
-async def get_campaigns_data(status: Optional[str], platform: Optional[str]) -> List[Dict]:
-    """Get campaigns data"""
-    return [
-        {
-            "id": 1,
-            "name": "Satsang Community Growth",
-            "platform": "Facebook",
-            "budget": "$500",
-            "spent": "$320",
-            "roi": "450%",
-            "status": "active",
-            "conversions": 45
-        },
-        {
-            "id": 2,
-            "name": "Spiritual Guidance Promotion",
-            "platform": "Instagram",
-            "budget": "$300",
-            "spent": "$180",
-            "roi": "380%",
-            "status": "active",
-            "conversions": 28
-        }
-    ]
-
-# Export
-__all__ = ["social_marketing_router"]
-
-def generate_content_template(content_type: str, platform: str, content_id: int) -> Dict[str, Any]:
-    """Generate content template based on type and platform - CORE.MD principle: DRY (Don't Repeat Yourself)"""
-    base_content = {
-        "id": content_id,
-        "platform": platform,
-        "content_type": content_type,
-        "status": "scheduled",
-        "created_at": datetime.now(timezone.utc).isoformat()
-    }
-    
-    if content_type == "daily_wisdom":
-        base_content.update({
-            "title": f"✨ Daily Wisdom from Swamiji - {platform.title()}",
-            "content_text": "🙏 Namaste, beloved souls. In the silence of meditation, we find the answers our hearts seek. Let today be filled with peace, love, and divine grace. Om Namah Shivaya! 🕉️",
-            "scheduled_time": "07:00",
-            "engagement_prediction": "8.5%"
-        })
-    elif content_type == "spiritual_quote":
-        base_content.update({
-            "title": f"🙏 Spiritual Quote - {platform.title()}",
-            "content_text": "🌸 The mind is everything. What you think you become. Find peace within, and let that light shine through all your actions. 🌸",
-            "scheduled_time": "12:00",
-            "engagement_prediction": "7.2%"
-        })
-    else:  # satsang_promo
-        base_content.update({
-            "title": f"🕉️ Join Our Sacred Satsang - {platform.title()}",
-            "content_text": "📿 Join us for evening Satsang! Experience divine connection, sacred chanting, and spiritual wisdom. Every soul is welcome in our digital ashram. 📿",
-            "scheduled_time": "18:00",
-            "engagement_prediction": "6.8%"
-        })
-    
-    return base_content
-
-@social_marketing_router.post("/generate-daily-content")
-async def generate_daily_content(
-    request: ContentGenerationRequest,  # ✅ FIXED: Removed Body(...) for proper FastAPI dependency injection
-    admin_user: dict = Depends(get_current_admin_user)
-):
-    """Generate daily content for social media platforms"""
-    try:
-        logger.info(f"✅ Generating daily content for platforms: {request.platforms}")
-        
-        # CORE.MD: Evidence-based implementation with DRY principle
-        generated_content = []
-        
-        for platform in request.platforms:
-            for content_type in request.content_types:
-                # ✅ REFACTORED: Use extracted function instead of repetitive code
-                content = generate_content_template(content_type, platform, len(generated_content) + 1)
-                generated_content.append(content)
-        
-        logger.info(f"✅ Generated {len(generated_content)} content pieces successfully")
-        
-        return StandardResponse(
-            success=True,
-            data={
-                "generated_content": generated_content,
-                "platforms_updated": len(request.platforms),
-                "content_count": len(generated_content)
-            },
-            message=f"Daily content generated successfully for {len(request.platforms)} platforms"
-        ).dict()
-        
-    except Exception as e:
-        logger.error(f"❌ Content generation failed: {e}")
-        return StandardResponse(
-            success=False,
-            message=f"Content generation failed: {str(e)}",
-            data={"error": str(e)}
-        ).dict()
-
-@social_marketing_router.post("/execute-posting")
-async def execute_posting(
-    admin_user: dict = Depends(get_current_admin_user)
-):
-    """Execute posting to social media platforms"""
-    try:
-        logger.info("🚀 Executing social media posting...")
-        
-        # CORE.MD: Evidence-based implementation with platform validation
-        posted_platforms = []
-        posting_results = []
-        
-        # Check platform configurations first
-        platform_configs = {}
-        try:
-            import db
-            if not db.db_pool:
-                raise ConnectionError("Database pool not available")
-                
-            async with db.db_pool.acquire() as db_conn:
-                for platform in ['youtube', 'facebook', 'instagram', 'tiktok']:
-                    try:
-                        row = await db_conn.fetchrow(
-                            "SELECT value FROM platform_settings WHERE key = $1",
-                            f"{platform}_credentials"
-                        )
-                        if row and row['value']:
-                            import json
-                            credentials = json.loads(row['value']) if isinstance(row['value'], str) else row['value']
-                            if credentials and all(credentials.get(field) for field in get_required_fields(platform)):
-                                platform_configs[platform] = credentials
-                                logger.info(f"✅ {platform.title()} configuration found and valid")
-                            else:
-                                logger.warning(f"⚠️ {platform.title()} configuration incomplete")
-                    except json.JSONDecodeError as json_error:
-                        logger.error(f"❌ {platform.title()} configuration JSON decode error: {json_error}")
-                    except Exception as platform_error:
-                        logger.warning(f"⚠️ {platform.title()} configuration issue: {platform_error}")
-        except ConnectionError as conn_error:
-            logger.error(f"❌ Database connection error: {conn_error}")
-            return StandardResponse(
-                success=False,
-                message="Database connection failed. Please try again later.",
-                data={"error": str(conn_error)}
-            ).dict()
-        except Exception as db_error:
-            logger.warning(f"⚠️ Database connection issue: {db_error}")
-        
-        # Execute posting for configured platforms
-        if platform_configs:
-            for platform, platform_credentials in platform_configs.items():  # ✅ FIXED: Renamed 'config' to 'platform_credentials' for clarity
-                try:
-                    # ✅ FIXED: Actually use the credentials for validation
-                    required_fields = get_required_fields(platform)
-                    missing_fields = [field for field in required_fields if not platform_credentials.get(field)]
-                    
-                    if missing_fields:
-                        logger.error(f"❌ {platform.title()} missing required fields: {missing_fields}")
-                        posting_results.append({
-                            "platform": platform,
-                            "status": "error",
-                            "error": f"Missing required fields: {', '.join(missing_fields)}",
-                            "posted_at": datetime.now(timezone.utc).isoformat()
-                        })
-                        continue
-                    
-                    # ✅ IMPROVED: Add credential validation before posting
-                    logger.info(f"🔍 Validating {platform.title()} credentials before posting...")
-                    
-                    # ✅ REAL POSTING: Call actual platform APIs instead of simulation
-                    posting_result = await _execute_real_posting(platform, platform_credentials)
-                    
-                    posting_results.append(posting_result)
-                    
-                    # ✅ FIXED: Only log success and add to posted_platforms if posting actually succeeded
-                    if posting_result.get("status") == "success":
-                        posted_platforms.append(platform)
-                        logger.info(f"✅ Posted successfully to {platform.title()}")
-                    else:
-                        logger.error(f"❌ Failed to post to {platform.title()}: {posting_result.get('error', 'Unknown error')}")
-                    
-                except KeyError as key_error:
-                    logger.error(f"❌ {platform.title()} configuration key error: {key_error}")
-                    posting_results.append({
-                        "platform": platform,
-                        "status": "error",
-                        "error": f"Configuration key error: {str(key_error)}",
-                        "posted_at": datetime.now(timezone.utc).isoformat()
-                    })
-                except ValueError as value_error:
-                    logger.error(f"❌ {platform.title()} configuration value error: {value_error}")
-                    posting_results.append({
-                        "platform": platform,
-                        "status": "error",
-                        "error": f"Configuration value error: {str(value_error)}",
-                        "posted_at": datetime.now(timezone.utc).isoformat()
-                    })
-                except Exception as platform_error:
-                    logger.error(f"❌ Posting failed for {platform.title()}: {platform_error}")
-                    posting_results.append({
-                        "platform": platform,
-                        "status": "error",
-                        "error": str(platform_error),
-                        "posted_at": datetime.now(timezone.utc).isoformat()
-                    })
-        
-        # Return results with improved error handling
-        if posted_platforms:
-            logger.info(f"🎉 Posting completed! Posted to {len(posted_platforms)} platforms")
-            return StandardResponse(
-                success=True,
-                data={
-                    "posting_results": posting_results,
-                    "platforms_updated": len(posted_platforms),
-                    "posted_platforms": posted_platforms,
-                    "execution_time": datetime.now(timezone.utc).isoformat(),
-                    "total_platforms_configured": len(platform_configs)  # ✅ IMPROVED: Add total configured count
-                },
-                message=f"Posted to {len(posted_platforms)} platforms successfully!"
-            ).dict()
-        else:
-            logger.warning("⚠️ No platforms configured for posting")
-            return StandardResponse(
-                success=False,
-                message="No platforms configured for posting. Please configure platform credentials first.",
-                data={
-                    "posting_results": posting_results,  # ✅ IMPROVED: Include any error results
-                    "platforms_updated": 0,
-                    "posted_platforms": [],
-                    "total_platforms_configured": len(platform_configs),
-                    "suggestions": [
-                        "Configure YouTube API credentials",
-                        "Set up Facebook Page Access Token",
-                        "Connect Instagram Business Account",
-                        "Add TikTok Marketing API access"
-                    ]
-                }
-            ).dict()
-        
-    except Exception as e:
-        logger.error(f"❌ Execute posting failed: {e}")
-        return StandardResponse(
-            success=False,
-            message=f"Execute posting failed: {str(e)}",
-            data={"error": str(e), "error_type": type(e).__name__}  # ✅ IMPROVED: Include error type
-        ).dict()
-
-# Helper Functions
-
-async def _execute_real_posting(platform: str, platform_credentials: Dict) -> Dict:
-        """Execute real posting to the specified platform using actual API calls"""
-        try:
-            # Generate content for the post
-            content_data = {
-                "title": "✨ Daily Wisdom from Swamiji",
-                "content_text": "🙏 Namaste, beloved souls. In the silence of meditation, we find the answers our hearts seek. Let today be filled with peace, love, and divine grace. Om Namah Shivaya! 🕉️",
-                "description": "Daily spiritual wisdom to illuminate your path and bring peace to your heart.",
-                "hashtags": ["#DailyWisdom", "#Meditation", "#Spirituality", "#OmNamahShivaya", "#Peace", "#Love", "#Mindfulness", "#Swamiji"]
-            }
-            
-            # Call the appropriate service based on platform
-            if platform == "youtube":
-                from services.youtube_service import youtube_service
-                result = await youtube_service.post_content(content_data)
-            elif platform == "facebook":
-                from services.facebook_service import facebook_service
-                result = await facebook_service.post_content(content_data)
-            elif platform == "instagram":
-                from services.instagram_service import instagram_service
-                from services.media_generation_service import media_generation_service
-                # ✅ PRODUCTION-READY: Generate real spiritual quote images
-                try:
-                    # Generate actual spiritual quote image
-                    media_result = await media_generation_service.generate_instagram_image(content_data)
-                    
-                    if media_result.get("success"):
-                        media_url = media_result["media_url"]
-                        logger.info(f"✅ Generated Instagram image: {media_result.get('filename')}")
-                        result = await instagram_service.post_content(content_data, media_url)
-                        
-                        # Add media generation info to result
-                        if result.get("success"):
-                            result["media_generation"] = {
-                                "filename": media_result.get("filename"),
-                                "dimensions": media_result.get("dimensions"),
-                                "fallback_used": media_result.get("fallback_used", False)
-                            }
-                    else:
-                        # Media generation failed, use fallback
-                        logger.warning(f"⚠️ Instagram media generation failed: {media_result.get('error')}")
-                        media_url = media_result.get("media_url")  # Fallback URL
-                        result = await instagram_service.post_content(content_data, media_url)
-                        result["media_generation_warning"] = media_result.get("error")
-                        
-                except Exception as e:
-                    logger.error(f"❌ Instagram media generation/posting failed: {e}")
-                    result = {
-                        "success": False,
-                        "error": f"Instagram posting failed: {str(e)}"
-                    }
-            elif platform == "tiktok":
-                from services.tiktok_service import tiktok_service
-                from services.media_generation_service import media_generation_service
-                # ✅ PRODUCTION-READY: Generate real spiritual quote videos
-                try:
-                    # Generate actual spiritual quote video
-                    media_result = await media_generation_service.generate_tiktok_video(content_data)
-                    
-                    if media_result.get("success"):
-                        media_url = media_result["media_url"]
-                        logger.info(f"✅ Generated TikTok video: {media_result.get('filename')}")
-                        result = await tiktok_service.post_content(content_data, media_url)
-                        
-                        # Add media generation info to result
-                        if result.get("success"):
-                            result["media_generation"] = {
-                                "filename": media_result.get("filename"),
-                                "dimensions": media_result.get("dimensions"),
-                                "note": media_result.get("note"),
-                                "fallback_used": media_result.get("fallback_used", False)
-                            }
-                    else:
-                        # Media generation failed, use fallback
-                        logger.warning(f"⚠️ TikTok media generation failed: {media_result.get('error')}")
-                        media_url = media_result.get("media_url")  # Fallback URL
-                        result = await tiktok_service.post_content(content_data, media_url)
-                        result["media_generation_warning"] = media_result.get("error")
-                        
-                except Exception as e:
-                    logger.error(f"❌ TikTok media generation/posting failed: {e}")
-                    result = {
-                        "success": False,
-                        "error": f"TikTok posting failed: {str(e)}"
-                    }
-            elif platform == "twitter":
-                from services.twitter_service import twitter_service
-                result = await twitter_service.post_content(content_data)
-            else:
-                return {
-                    "platform": platform,
-                    "status": "error",
-                    "error": f"Unsupported platform: {platform}",
-                    "posted_at": datetime.now(timezone.utc).isoformat()
-                }
-            
-            # Transform the service result to match expected format
-            if result.get("success"):
-                return {
-                    "platform": platform,
-                    "status": "success",
-                    "content_posted": f"Daily wisdom posted to {platform.title()}",
-                    "engagement_prediction": "8.5%" if platform == "youtube" else "7.2%",
-                    "posted_at": datetime.now(timezone.utc).isoformat(),
-                    "credentials_validated": True,
-                    "post_id": result.get("post_id"),
-                    "post_url": result.get("post_url"),
-                    "real_posting": True,  # ✅ Flag to indicate this was real posting
-                    "service_response": result  # ✅ Include full service response for debugging
-                }
-            else:
-                return {
-                    "platform": platform,
-                    "status": "error",
-                    "error": result.get("error", "Unknown posting error"),
-                    "posted_at": datetime.now(timezone.utc).isoformat(),
-                    "credentials_validated": False,
-                    "real_posting": True,
-                    "service_response": result
-                }
-                
-        except ImportError as import_error:
-            logger.error(f"❌ Failed to import {platform} service: {import_error}")
-            return {
-                "platform": platform,
-                "status": "error",
-                "error": f"Service import failed: {str(import_error)}",
-                "posted_at": datetime.now(timezone.utc).isoformat()
-            }
-        except Exception as e:
-            logger.error(f"❌ Real posting failed for {platform}: {e}", exc_info=True)
-            # REFRESH.MD: Preserve original error context with "from e"
-            # Return a consistent error structure
-            return {
-                "platform": platform,
-                "status": "error",
-                "error": f"An unexpected error occurred during posting: {type(e).__name__}",
-                "posted_at": datetime.now(timezone.utc).isoformat()
-            }
-=======
         logger.error(f"All avatar previews generation failed: {e}", exc_info=True)
-        raise HTTPException(status_code=500, detail=f"Error generating all previews: {e}") from e
->>>>>>> 3b37cc65
+        raise HTTPException(status_code=500, detail=f"Error generating all previews: {e}") from e