--- conflicted
+++ resolved
@@ -85,11 +85,7 @@
 
 @router.get("/types")
 async def get_service_types(db=Depends(get_db)):
-<<<<<<< HEAD
     """Get public service types for customers with enhanced dynamic pricing"""
-=======
-    """Get all service types with dynamic pricing"""
->>>>>>> b7e5b747
     try:
         # Use a more robust query that handles missing columns gracefully
         services = await db.fetch("""
