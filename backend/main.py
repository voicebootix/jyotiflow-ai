--- conflicted
+++ resolved
@@ -12,41 +12,38 @@
 from sentry_sdk.integrations.fastapi import FastApiIntegration
 from sentry_sdk.integrations.starlette import StarletteIntegration
 
-<<<<<<< HEAD
-=======
-# Initialize Sentry with comprehensive integrations if DSN is available
->>>>>>> 4b7464bc
 sentry_dsn = os.getenv("SENTRY_DSN")
 if sentry_dsn:
     # Build integrations list with available integrations
     integrations = [
-<<<<<<< HEAD
-        FastApiIntegration(auto_error=True),
-        StarletteIntegration(auto_error=True),
-    ]
-=======
-        FastApiIntegration(auto_enabling_integrations=True),
-        StarletteIntegration(),
-    ]
-    
-    # Add optional integrations if available
->>>>>>> 4b7464bc
     try:
         from sentry_sdk.integrations.sqlalchemy import SqlalchemyIntegration  # type: ignore
         integrations.append(SqlalchemyIntegration())
     except ImportError:
         pass
-<<<<<<< HEAD
-
-=======
-    
->>>>>>> 4b7464bc
     try:
         from sentry_sdk.integrations.asyncpg import AsyncPGIntegration  # type: ignore
         integrations.append(AsyncPGIntegration())
     except ImportError:
         pass
-<<<<<<< HEAD
+sentry_dsn = os.getenv("SENTRY_DSN")
+if sentry_dsn:
+    # Build integrations list with available integrations
+    integrations = [
+        FastApiIntegration(auto_error=True),
+        StarletteIntegration(auto_error=True),
+    ]
+    try:
+        from sentry_sdk.integrations.sqlalchemy import SqlalchemyIntegration  # type: ignore
+        integrations.append(SqlalchemyIntegration())
+    except ImportError:
+        pass
+
+    try:
+        from sentry_sdk.integrations.asyncpg import AsyncPGIntegration  # type: ignore
+        integrations.append(AsyncPGIntegration())
+    except ImportError:
+        pass
 
     # Parse traces_sample_rate with error handling
     sample_rate_env = os.getenv("SENTRY_TRACES_SAMPLE_RATE", "0.1")
@@ -68,18 +65,8 @@
     except Exception as e:
         print(f"❌ Failed to initialize Sentry: {e}")
         print("⚠️ Continuing without Sentry - application will run normally")
-=======
-    
-    sentry_sdk.init(
-        dsn=sentry_dsn,
-        environment=os.getenv("APP_ENV", "development"),
-        integrations=integrations,
-        traces_sample_rate=1.0,
-        profiles_sample_rate=1.0,
-        send_default_pii=True,
-    )
-    print(f"✅ Sentry initialized successfully with {len(integrations)} integrations")
->>>>>>> 4b7464bc
+else:
+    print("⚠️ Sentry DSN not configured - skipping Sentry initialization")
 else:
     print("⚠️ Sentry DSN not configured - skipping Sentry initialization")
 
