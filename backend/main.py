from fastapi import FastAPI, Request
from fastapi.middleware.cors import CORSMiddleware
from fastapi.responses import JSONResponse
from contextlib import asynccontextmanager
import asyncpg
from datetime import datetime
import os
import asyncio

# Sentry initialization - Enhanced version with comprehensive integrations
import sentry_sdk

sentry_dsn = os.getenv("SENTRY_DSN")
if sentry_dsn:
<<<<<<< HEAD
    # Build integrations list with available integrations
    integrations = [
        FastApiIntegration(auto_error=True),
        StarletteIntegration(auto_error=True),
    ]
    try:
        from sentry_sdk.integrations.sqlalchemy import SqlalchemyIntegration  # type: ignore
        integrations.append(SqlalchemyIntegration())
    except ImportError:
        pass

    try:
        from sentry_sdk.integrations.asyncpg import AsyncPGIntegration  # type: ignore
        integrations.append(AsyncPGIntegration())
    except ImportError:
        pass

    # Parse traces_sample_rate with error handling
    sample_rate_env = os.getenv("SENTRY_TRACES_SAMPLE_RATE", "0.1")
    try:
        traces_sample_rate = float(sample_rate_env)
    except ValueError:
        print(f"⚠️ Invalid SENTRY_TRACES_SAMPLE_RATE value: '{sample_rate_env}', falling back to 0.1")
        traces_sample_rate = 0.1

    try:
        sentry_sdk.init(
            dsn=sentry_dsn,
            environment=os.getenv("APP_ENV", "development"),
            integrations=integrations,
            traces_sample_rate=traces_sample_rate,
            send_default_pii=True,
        )
        print(f"✅ Sentry initialized successfully with traces_sample_rate={traces_sample_rate}")
    except Exception as e:
        print(f"❌ Failed to initialize Sentry: {e}")
        print("⚠️ Continuing without Sentry - application will run normally")
=======
    # Read Sentry configuration from environment variables with production-safe defaults
    # Parse traces_sample_rate with proper error handling
    try:
        traces_sample_rate = float(os.getenv("SENTRY_TRACES_SAMPLE_RATE", "0.1"))
        # Validate that the value is within the valid range (0.0 to 1.0)
        if not (0.0 <= traces_sample_rate <= 1.0):
            print(f"⚠️ Invalid SENTRY_TRACES_SAMPLE_RATE value: {traces_sample_rate}. Must be between 0.0 and 1.0. Using default: 0.1")
            traces_sample_rate = 0.1
    except (ValueError, TypeError) as e:
        env_value = os.getenv("SENTRY_TRACES_SAMPLE_RATE")
        print(f"⚠️ Invalid SENTRY_TRACES_SAMPLE_RATE value: '{env_value}'. Must be a number between 0.0 and 1.0. Using default: 0.1")
        traces_sample_rate = 0.1
    
    send_default_pii = os.getenv("SENTRY_SEND_DEFAULT_PII", "false").lower() in ("true", "1", "yes", "on")
    
    sentry_sdk.init(
        dsn=sentry_dsn,
        # FastAPI integration is auto-enabled by default when FastAPI is detected
        # No need to manually specify integrations unless custom configuration is needed
        traces_sample_rate=traces_sample_rate,
        send_default_pii=send_default_pii,
    )
    print(f"✅ Sentry initialized successfully (traces_sample_rate={traces_sample_rate}, send_default_pii={send_default_pii})")
>>>>>>> 47e3a7aa
else:
    print("⚠️ Sentry DSN not configured - skipping Sentry initialization")

# Import routers
from routers import auth, user, spiritual, sessions, followup, donations, credits, services
from routers import admin_products, admin_subscriptions, admin_credits, admin_analytics, admin_content, admin_settings
from routers import content
import db

# Import the migration runner
from run_migrations import MigrationRunner

# Import enhanced spiritual guidance router
try:
    from enhanced_spiritual_guidance_router import router as enhanced_spiritual_router
    ENHANCED_ROUTER_AVAILABLE = True
except ImportError:
    ENHANCED_ROUTER_AVAILABLE = False
    print("⚠️ Enhanced spiritual guidance router not available")

# Import additional routers
try:
    from routers.universal_pricing_router import router as universal_pricing_router
    UNIVERSAL_PRICING_AVAILABLE = True
except ImportError:
    UNIVERSAL_PRICING_AVAILABLE = False
    print("⚠️ Universal pricing router not available")

try:
    from routers.avatar_generation_router import router as avatar_generation_router
    AVATAR_GENERATION_AVAILABLE = True
except ImportError:
    AVATAR_GENERATION_AVAILABLE = False
    print("⚠️ Avatar generation router not available")

try:
    from routers.social_media_marketing_router import social_marketing_router
    SOCIAL_MEDIA_AVAILABLE = True
except ImportError:
    SOCIAL_MEDIA_AVAILABLE = False
    print("⚠️ Social media marketing router not available")

try:
    from routers.livechat import router as livechat_router
    LIVECHAT_AVAILABLE = True
except ImportError:
    LIVECHAT_AVAILABLE = False
    print("⚠️ Live chat router not available")

# Surgical auth router - REMOVED (conflicting authentication system)
SURGICAL_AUTH_AVAILABLE = False
print("⚠️ Surgical auth router disabled - using main auth system only")

# Debug router for testing
try:
    from debug_auth_endpoint import debug_router
    DEBUG_ROUTER_AVAILABLE = True
except ImportError:
    DEBUG_ROUTER_AVAILABLE = False
    print("⚠️ Debug router not available")

# Environment debug router
try:
    from debug_env_check import router as env_debug_router
    ENV_DEBUG_AVAILABLE = True
except ImportError:
    ENV_DEBUG_AVAILABLE = False
    print("⚠️ Environment debug router not available")

# Import database initialization
from init_database import initialize_jyotiflow_database

# Import enhanced startup integration
from enhanced_startup_integration import initialize_enhanced_jyotiflow

# Import comprehensive startup fixes
try:
    from fix_startup_issues import JyotiFlowStartupFixer
    STARTUP_FIXER_AVAILABLE = True
except ImportError:
    STARTUP_FIXER_AVAILABLE = False
    print("⚠️ Startup fixer not available")

# Import database schema fix
from db_schema_fix import fix_database_schema

async def ensure_base_credits_column():
    DB_URL = os.getenv('DATABASE_URL', 'postgresql://postgres:password@localhost:5432/jyotiflow')
    conn = await asyncpg.connect(DB_URL)
    try:
        col_exists = await conn.fetchval("""
            SELECT 1 FROM information_schema.columns 
            WHERE table_name='service_types' AND column_name='base_credits'
        """)
        if not col_exists:
            print("[AUTO-FIX] Adding missing column: base_credits to service_types...")
            await conn.execute("ALTER TABLE service_types ADD COLUMN base_credits INTEGER DEFAULT 1;")
            print("[AUTO-FIX] base_credits column added!")
        else:
            print("[AUTO-FIX] base_credits column already exists.")
    finally:
        await conn.close()

async def apply_migrations():
    """Apply database migrations using the migration runner"""
    try:
        print("🔄 Applying database migrations...")
        migration_runner = MigrationRunner(DATABASE_URL)
        success = await migration_runner.run_migrations()
        
        if success:
            print("✅ Database migrations applied successfully")
            return True
        else:
            print("⚠️ Some migrations failed but continuing startup")
            return False
            
    except Exception as e:
        print(f"❌ Migration system failed: {e}")
        return False

# Database configuration
DATABASE_URL = os.getenv("DATABASE_URL", "postgresql://user:password@localhost:5432/yourdb")

# Global database pool
db_pool = None

@asynccontextmanager
async def lifespan(app: FastAPI):
    """FastAPI lifespan manager for startup and shutdown"""
    # Startup
    try:
        print("🚀 Starting JyotiFlow.ai backend...")
        
        # Apply database migrations first
        # await apply_migrations()
        print("⏭️ Skipping migrations - Database already set up")
        
        # Initialize database connection pool
        global db_pool
        db_pool = await asyncpg.create_pool(
            DATABASE_URL,
            min_size=5,
            max_size=20,
            command_timeout=60
        )
        
        # Set the pool in the db module for all routers to use
        db.set_db_pool(db_pool)
        
        print("✅ Database connection pool initialized")
        
        # Test database connection
        if db_pool is not None:
            async with db_pool.acquire() as conn:
                await conn.fetchval("SELECT 1")
            print("✅ Database connection test successful")
        else:
            raise Exception("Database pool is not initialized.")
        
        # Skip column checks - they use ALTER TABLE
        print("⏭️ Skipping column checks - Database already configured")
        
        # Skip schema fixes - they use ALTER TABLE
        print("⏭️ Skipping schema fixes - Database already fixed")
        
        # Safe database initialization might be OK if it only INSERTs data
        try:
            print("🚀 Checking if safe database initialization is needed...")
            from safe_database_init import safe_initialize_database
            # This should only INSERT data, not create/alter tables
            success = await safe_initialize_database()
            if success:
                print("✅ Safe database initialization completed!")
        except Exception as e:
            print(f"⚠️ Safe initialization skipped: {e}")
            # This is OK - tables exist, just might be missing some seed data
        
        # Surgical fix for admin user authentication - DISABLED
        # This is now handled by safe_database_init.py with consistent bcrypt hashing
        print("⏭️ Skipping surgical admin authentication fix - handled by safe_database_init.py")
        
        # Initialize enhanced system if available
        if ENHANCED_ROUTER_AVAILABLE:
            try:
                from enhanced_startup_integration import initialize_enhanced_jyotiflow
                success = await initialize_enhanced_jyotiflow()
                if success:
                    print("✅ Enhanced JyotiFlow system initialized successfully")
                else:
                    print("⚠️ Enhanced system initialization had issues but will continue in fallback mode")
            except Exception as e:
                print(f"⚠️ Enhanced system initialization failed: {e}")
        
        # Run comprehensive startup fixes if available
        if STARTUP_FIXER_AVAILABLE:
            try:
                from fix_startup_issues import JyotiFlowStartupFixer
                startup_fixer = JyotiFlowStartupFixer()
                await startup_fixer.fix_all_issues()
                print("✅ Comprehensive startup fixes applied successfully")
            except Exception as e:
                print(f"⚠️ Comprehensive startup fixes failed: {e}")
        
        print("🎉 JyotiFlow.ai backend startup completed successfully!")
        
    except Exception as e:
        print(f"❌ Backend startup failed: {e}")
        raise
    
    # Yield control to the application
    yield
    
    # Shutdown
    try:
        print("🛑 Shutting down JyotiFlow.ai backend...")
        if db_pool is not None:
            await db_pool.close()
            print("✅ Database connections closed")
        print("👋 JyotiFlow.ai backend shutdown completed")
    except Exception as e:
        print(f"❌ Backend shutdown error: {e}")

# Create FastAPI app with lifespan manager
app = FastAPI(
    title="🕉️ JyotiFlow.ai - Divine Digital Guidance API", 
    description="Spiritual guidance platform with AI-powered insights and live consultations",
    version="2.0.0",
    lifespan=lifespan
)

# --- CORS Middleware (English & Tamil) ---
# Configure CORS based on environment
def get_cors_origins():
    """Get CORS origins based on environment"""
    app_env = os.getenv("APP_ENV", "development").lower()
    
    if app_env == "production":
        # Production: Only allow specific trusted origins
        cors_origins = os.getenv(
            "CORS_ORIGINS", 
            "https://jyotiflow.ai,https://www.jyotiflow.ai,https://jyotiflow-ai-frontend.onrender.com"
        ).split(",")
    elif app_env == "staging":
        # Staging: Allow staging and development origins
        cors_origins = os.getenv(
            "CORS_ORIGINS",
            "https://staging.jyotiflow.ai,https://dev.jyotiflow.ai,https://jyotiflow-ai-frontend.onrender.com,http://localhost:3000,http://localhost:5173"
        ).split(",")
    else:
        # Development: Allow common development origins
        cors_origins = os.getenv(
            "CORS_ORIGINS",
            "http://localhost:3000,http://localhost:5173,http://localhost:8080,http://127.0.0.1:3000,http://127.0.0.1:5173,https://jyotiflow-ai-frontend.onrender.com"
        ).split(",")
    
    # Clean up any whitespace from split
    return [origin.strip() for origin in cors_origins if origin.strip()]

def get_cors_methods():
    """Get allowed CORS methods based on environment"""
    app_env = os.getenv("APP_ENV", "development").lower()
    
    if app_env == "production":
        # Production: Only allow necessary methods
        return ["GET", "POST", "PUT", "DELETE", "OPTIONS"]
    else:
        # Development/Staging: Allow all methods for flexibility
        return ["*"]

def get_cors_headers():
    """Get allowed CORS headers based on environment"""
    app_env = os.getenv("APP_ENV", "development").lower()
    
    if app_env == "production":
        # Production: Only allow necessary headers
        return [
            "Accept",
            "Accept-Language",
            "Content-Language",
            "Content-Type",
            "Authorization",
            "X-Requested-With",
            "X-CSRF-Token",
            "Cache-Control"
        ]
    else:
        # Development/Staging: Allow all headers for flexibility
        return ["*"]

# Add CORS middleware with environment-based configuration
cors_origins = get_cors_origins()
cors_methods = get_cors_methods()
cors_headers = get_cors_headers()

app.add_middleware(
    CORSMiddleware,
    allow_origins=cors_origins,
    allow_credentials=True,
    allow_methods=cors_methods,
    allow_headers=cors_headers,
)

# --- Global Exception Handler ---
@app.exception_handler(Exception)
async def global_exception_handler(request: Request, exc: Exception):
    """Handle all unhandled exceptions with user-friendly messages"""
    print(f"Unhandled exception: {exc}")
    return JSONResponse(
        status_code=500,
        content={
            "success": False,
            "message": "சேவை தற்காலிகமாக கிடைக்கவில்லை - தயவுசெய்து சிறிது நேரம் கழித்து முயற்சிக்கவும்",
            "error": "Internal server error"
        }
    )

# --- Root Endpoint ---
@app.get("/")
async def root():
    """Root endpoint for JyotiFlow AI Backend"""
    return {
        "message": "🕉️ JyotiFlow AI Backend - Divine Digital Guidance API",
        "status": "active",
        "version": "1.0.0",
        "endpoints": {
            "health": "/health",
            "api": "/api/*",
            "docs": "/docs"
        }
    }

# --- Health Check Endpoint ---
@app.get("/health")
async def health_check():
    """Check application health and database connectivity"""
    try:
        # Test database connection
        if db_pool is not None:
            async with db_pool.acquire() as conn:
                await conn.fetchval("SELECT 1")
        else:
            raise Exception("Database pool is not initialized.")
        
        # Get enhanced system status if available
        enhanced_status = {}
        if ENHANCED_ROUTER_AVAILABLE:
            try:
                from enhanced_startup_integration import get_enhancement_status
                enhanced_status = get_enhancement_status()
            except Exception:
                enhanced_status = {"enhanced_system_active": False}
        
        return {
            "status": "healthy",
            "database": "connected",
            "timestamp": datetime.now().isoformat(),
            "enhanced_features": enhanced_status
        }
    except Exception as e:
        return JSONResponse(
            status_code=503,
            content={
                "status": "unhealthy",
                "database": "disconnected",
                "error": str(e)
            }
        )

# --- Sentry Test Endpoint ---
@app.get("/test-sentry")
async def test_sentry():
    """Test endpoint to verify Sentry error tracking is working"""
    try:
        # This will raise an exception to test Sentry integration
        raise Exception("Test backend error for Sentry integration - this should appear in Sentry dashboard")
    except Exception as e:
        # Log the error to Sentry
        sentry_sdk.capture_exception(e)
        
        return JSONResponse(
            status_code=500,
            content={
                "message": "Test error sent to Sentry",
                "error": str(e),
                "timestamp": datetime.now().isoformat()
            }
        )

# Register routers
app.include_router(auth.router)
app.include_router(user.router)
app.include_router(spiritual.router)
app.include_router(sessions.router)
app.include_router(followup.router)
app.include_router(donations.router)
app.include_router(credits.router)
app.include_router(services.router)
app.include_router(content.router)

# Admin routers
app.include_router(admin_products.router)
app.include_router(admin_subscriptions.router)
app.include_router(admin_credits.router)
app.include_router(admin_analytics.router)
app.include_router(admin_content.router)
app.include_router(admin_settings.router)

# Enhanced spiritual guidance router
if ENHANCED_ROUTER_AVAILABLE:
    app.include_router(enhanced_spiritual_router)
    print("✅ Enhanced spiritual guidance router registered")

# Additional enhanced routers
if UNIVERSAL_PRICING_AVAILABLE:
    app.include_router(universal_pricing_router)
    print("✅ Universal pricing router registered")

if AVATAR_GENERATION_AVAILABLE:
    app.include_router(avatar_generation_router)
    print("✅ Avatar generation router registered")

if SOCIAL_MEDIA_AVAILABLE:
    app.include_router(social_marketing_router)
    print("✅ Social media marketing router registered")

if LIVECHAT_AVAILABLE:
    app.include_router(livechat_router)
    print("✅ Live chat router registered")

# Debug router for testing AI Marketing Director
if DEBUG_ROUTER_AVAILABLE:
    app.include_router(debug_router)
    print("✅ Debug router registered")

# Environment debug router for checking environment variables
if ENV_DEBUG_AVAILABLE:
    app.include_router(env_debug_router)
    print("✅ Environment debug router registered")

# Surgical auth router - REMOVED (conflicting authentication system)
# Using main auth system only (routers/auth.py)
print("⏭️ Surgical auth router disabled - using main auth system only")

if __name__ == "__main__":
    import uvicorn
    uvicorn.run(app, host="0.0.0.0", port=8000)




<|MERGE_RESOLUTION|>--- conflicted
+++ resolved
@@ -12,7 +12,6 @@
 
 sentry_dsn = os.getenv("SENTRY_DSN")
 if sentry_dsn:
-<<<<<<< HEAD
     # Build integrations list with available integrations
     integrations = [
         FastApiIntegration(auto_error=True),
@@ -50,31 +49,6 @@
     except Exception as e:
         print(f"❌ Failed to initialize Sentry: {e}")
         print("⚠️ Continuing without Sentry - application will run normally")
-=======
-    # Read Sentry configuration from environment variables with production-safe defaults
-    # Parse traces_sample_rate with proper error handling
-    try:
-        traces_sample_rate = float(os.getenv("SENTRY_TRACES_SAMPLE_RATE", "0.1"))
-        # Validate that the value is within the valid range (0.0 to 1.0)
-        if not (0.0 <= traces_sample_rate <= 1.0):
-            print(f"⚠️ Invalid SENTRY_TRACES_SAMPLE_RATE value: {traces_sample_rate}. Must be between 0.0 and 1.0. Using default: 0.1")
-            traces_sample_rate = 0.1
-    except (ValueError, TypeError) as e:
-        env_value = os.getenv("SENTRY_TRACES_SAMPLE_RATE")
-        print(f"⚠️ Invalid SENTRY_TRACES_SAMPLE_RATE value: '{env_value}'. Must be a number between 0.0 and 1.0. Using default: 0.1")
-        traces_sample_rate = 0.1
-    
-    send_default_pii = os.getenv("SENTRY_SEND_DEFAULT_PII", "false").lower() in ("true", "1", "yes", "on")
-    
-    sentry_sdk.init(
-        dsn=sentry_dsn,
-        # FastAPI integration is auto-enabled by default when FastAPI is detected
-        # No need to manually specify integrations unless custom configuration is needed
-        traces_sample_rate=traces_sample_rate,
-        send_default_pii=send_default_pii,
-    )
-    print(f"✅ Sentry initialized successfully (traces_sample_rate={traces_sample_rate}, send_default_pii={send_default_pii})")
->>>>>>> 47e3a7aa
 else:
     print("⚠️ Sentry DSN not configured - skipping Sentry initialization")
 
