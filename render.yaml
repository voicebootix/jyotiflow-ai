services:
  - type: web
    name: jyotiflow-backend
    env: python
    # CORE.MD: Removed OpenCV dependencies - using PIL-only image processing for compatibility
    buildCommand: 'pip install --upgrade pip && pip install -r backend/requirements.txt && echo "--- Starting database migrations and seeding ---" && python backend/auto_deploy_migration.py && echo "--- Finished database migrations and seeding ---"'
<<<<<<< HEAD
    startCommand: 'gunicorn -w 4 -k uvicorn.workers.UvicornWorker -b 0.0.0.0:$PORT backend.main:app'
=======
    startCommand: 'gunicorn -w 4 -k uvicorn.workers.UvicornWorker backend.main:app'
>>>>>>> 1197b330
    autoDeploy: true
    envVars:
      - key: PYTHON_VERSION
        value: 3.11.0
<<<<<<< HEAD
=======
      - key: PORT
        value: 8000
>>>>>>> 1197b330
      # Use the DATABASE_URL from the managed database
      - key: DATABASE_URL
        fromDatabase:
          name: jyotiflow-db
          property: connectionString
      # JWT Secret (should be set in Render dashboard for security)
      - key: JWT_SECRET
        sync: false
      # OpenAI API Key (should be set in Render dashboard for security)
      - key: OPENAI_API_KEY
        sync: false
      # 🕉️ Notification System Environment Variables
      - key: SMTP_HOST
        value: "smtp.gmail.com"  # Replace with your SMTP host
      - key: SMTP_PORT
        value: "587"
      - key: SMTP_USER
        value: "noreply@jyotiflow.ai"  # Replace with your email
      - key: SMTP_PASS
        value: "your-smtp-password"  # Replace with your password
      - key: TWILIO_ACCOUNT_SID
        value: "your-twilio-account-sid"  # Replace with your Twilio SID
      - key: TWILIO_AUTH_TOKEN
        value: "your-twilio-auth-token"  # Replace with your Twilio token
      - key: TWILIO_SMS_NUMBER
        value: "+1234567890"  # Replace with your Twilio SMS number
      - key: TWILIO_WHATSAPP_NUMBER
        value: "whatsapp:+1234567890"  # Replace with your Twilio WhatsApp number
      - key: FIREBASE_SERVICE_ACCOUNT_KEY_PATH
        value: "path/to/firebase-service-account.json"  # Replace with your Firebase key path
      # 🤖 AI Scheduler Environment Variables
      - key: ENABLE_AI_SCHEDULER
        value: "true"  # Enable daily AI analysis at 2 AM IST
      - key: AI_SCHEDULER_TIMEZONE
        value: "Asia/Kolkata"  # IST timezone for scheduling
      - key: AI_ANALYSIS_INTERVAL_HOURS
        value: "24"  # Run analysis every 24 hours
      # 🔮 Prokerala API Environment Variables (for Smart Pricing)
      - key: PROKERALA_CLIENT_ID
        sync: false  # Set this in Render dashboard for security
      - key: PROKERALA_CLIENT_SECRET
        sync: false  # Set this in Render dashboard for security
      # Environment Configuration
      - key: APP_ENV
        value: "production"
    healthCheckPath: /health

  - type: web
    name: jyotiflow-ai-frontend
    env: static
    buildCommand: cd frontend && npm install --legacy-peer-deps && npm run build
    staticPublishPath: frontend/dist
    envVars:
      - key: NODE_VERSION
        value: 20
      - key: VITE_API_URL
        value: https://jyotiflow-ai.onrender.com
    routes:
      - type: rewrite
        source: /*
        destination: /index.html

<|MERGE_RESOLUTION|>--- conflicted
+++ resolved
@@ -3,22 +3,14 @@
     name: jyotiflow-backend
     env: python
     # CORE.MD: Removed OpenCV dependencies - using PIL-only image processing for compatibility
-    buildCommand: 'pip install --upgrade pip && pip install -r backend/requirements.txt && echo "--- Starting database migrations and seeding ---" && python backend/auto_deploy_migration.py && echo "--- Finished database migrations and seeding ---"'
-<<<<<<< HEAD
-    startCommand: 'gunicorn -w 4 -k uvicorn.workers.UvicornWorker -b 0.0.0.0:$PORT backend.main:app'
-=======
-    startCommand: 'gunicorn -w 4 -k uvicorn.workers.UvicornWorker backend.main:app'
->>>>>>> 1197b330
-    autoDeploy: true
+    buildCommand: "cd backend && pip install -r requirements.txt && echo '🚀 Starting auto-deployment migrations...' && python3 auto_deploy_migration.py && echo '✅ Auto-deployment completed!' && python3 populate_service_endpoints.py"
+    startCommand: "cd backend && uvicorn main:app --host 0.0.0.0 --port $PORT"
     envVars:
       - key: PYTHON_VERSION
         value: 3.11.0
-<<<<<<< HEAD
-=======
       - key: PORT
         value: 8000
->>>>>>> 1197b330
-      # Use the DATABASE_URL from the managed database
+      # Database Configuration (will use your existing DATABASE_URL from dashboard)
       - key: DATABASE_URL
         fromDatabase:
           name: jyotiflow-db
